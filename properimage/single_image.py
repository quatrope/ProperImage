--- conflicted
+++ resolved
@@ -250,33 +250,19 @@
 
     @stamp_shape.setter
     def stamp_shape(self, shape):
-<<<<<<< HEAD
-        if shape is None:
-            percent = np.percentile(self.best_sources['npix'], q=65)
-            p_sizes = 3.*np.sqrt(percent)
-
-            if p_sizes > 5:
-                dx = int(p_sizes)
-                if dx % 2 != 1: dx += 1
-                shape = (dx, dx)
-            else:
-                shape = (5, 5)
-        self.__stamp_shape = shape
-=======
         if not hasattr(self, '__stamp_shape'):
             if shape is None:
                 percent = np.percentile(self.best_sources['npix'], q=65)
                 p_sizes = 3.*np.sqrt(percent)
 
-                if p_sizes > 9:
+                if p_sizes > 5:
                     dx = int(p_sizes)
                     if dx % 2 != 1: dx += 1
                     shape = (dx, dx)
                 else:
-                    shape = (9, 9)
+                    shape = (5, 5)
                 print('stamps will be {} x {}'.format(*shape))
             self.__stamp_shape = shape
->>>>>>> cdd358df
 
     @property
     def best_sources(self):
@@ -474,37 +460,24 @@
             n_basis = abs(cut)
             xs = vech[:, -cut:]
             psf_basis = []
-<<<<<<< HEAD
-            for i in range(n_basis):
-                base = np.zeros(self.stamp_shape)
-                for j in range(self.n_sources):
-                    pj = self.db.load(j)[0]
-                    base += xs[j, i] * pj
-
-                #~ base = np.pad(base[3:-3,3:-3], [(3,3), (3,3)],
-                                 #~ 'linear_ramp', end_values=0.)
-                base = base/np.sum(base)
-                base = base - np.abs(np.min(base))
-                psf_basis.append(base)
-            del(base)
-=======
             if hasattr(self, '_m'):
                 for i in range(n_basis):
                     eig = xs[:, i]
                     base = np.matmul(self._m, eig).reshape(self.stamp_shape)
-                    norm = np.sum(base)
-                    psf_basis.append(base/norm)
+                    base = base/np.sum(base)
+                    base = base - np.abs(np.min(base))
+                    psf_basis.append(base)
             else:
                 for i in range(n_basis):
                     base = np.zeros(self.stamp_shape)
                     for j in range(self.n_sources):
                         pj = self.db.load(j)[0]
                         base += xs[j, i] * pj
-                    norm = np.sum(base)
-                    psf_basis.append(base/norm)
+                    base = base/np.sum(base)
+                    base = base - np.abs(np.min(base))
+                    psf_basis.append(base)
                     del(base)
             psf_basis.reverse()
->>>>>>> cdd358df
             self._kl_basis = psf_basis
 
     @property
@@ -681,15 +654,10 @@
                     a = a_fields[i](x, y)/nrm
                     psf = psf_basis[i]
 
-<<<<<<< HEAD
-                    conv = _fftwn(self.interped * a(x, y)/nrm, norm='ortho') *\
+                    #if i>0: a = a/10.
+
+                    conv = _fftwn(self.interped * a, norm='ortho') *\
                            _fftwn(psf, s=self.pixeldata.shape, norm='ortho').conj()
-=======
-                    #if i>0: a = a/10.
-
-                    conv = _fftwn(self.interped * a) *\
-                           _fftwn(psf, s=self.pixeldata.shape).conj()
->>>>>>> cdd358df
                     conv = fourier_shift(conv, (+dx,+dy))
 
                     np.add(conv, s_hat, out=s_hat)
