#!/usr/bin/env python
# -*- coding: utf-8 -*-
#
#  single_image2.py
#
#  Copyright 2017 Bruno S <bruno@oac.unc.edu.ar>
#
#  This program is free software; you can redistribute it and/or modify
#  it under the terms of the GNU General Public License as published by
#  the Free Software Foundation; either version 2 of the License, or
#  (at your option) any later version.
#
#  This program is distributed in the hope that it will be useful,
#  but WITHOUT ANY WARRANTY; without even the implied warranty of
#  MERCHANTABILITY or FITNESS FOR A PARTICULAR PURPOSE.  See the
#  GNU General Public License for more details.
#
#  You should have received a copy of the GNU General Public License
#  along with this program; if not, write to the Free Software
#  Foundation, Inc., 51 Franklin Street, Fifth Floor, Boston,
#  MA 02110-1301, USA.
#

"""single_image module from ProperImage,z
for analysis of astronomical images.

Written by Bruno SANCHEZ

PhD of Astromoy - UNC
bruno@oac.unc.edu.ar

Instituto de Astronomia Teorica y Experimental (IATE) UNC
Cordoba - Argentina

Of 301
"""

import logging
import os
<<<<<<< HEAD
import pathlib
import tempfile

=======
>>>>>>> 4b78de5e
import numpy as np
from astropy.convolution import (Box2DKernel, convolve_fft,
                                 interpolate_replace_nans)
from astropy.io import fits
from astropy.modeling import fitting, models
from astropy.nddata.utils import extract_array
from astropy.stats import sigma_clipped_stats
from numpy import ma
from scipy.ndimage import center_of_mass
from scipy.ndimage import convolve as convolve_scp
from scipy.ndimage.fourier import fourier_shift
from six.moves import range

import sep
from astroscrappy import detect_cosmics

from . import plot, utils
from .tplibs import numpydb as npdb

try:
    import pyfftw

    _fftwn = pyfftw.interfaces.numpy_fft.fft2  # noqa
    _ifftwn = pyfftw.interfaces.numpy_fft.ifft2  # noqa
except ImportError:
    _fftwn = np.fft.fft2
    _ifftwn = np.fft.ifft2


# =============================================================================
# CONSTANTS
# =============================================================================

TEMP_DIR = tempfile.mkdtemp(suffix="_properimage")

TEMP_PATH = pathlib.Path(TEMP_DIR)

logger = logging.getLogger()

# =============================================================================
# API
# =============================================================================


def conv(*arg, **kwargs):
    return convolve_fft(fftn=_fftwn, ifftn=_ifftwn, *arg, **kwargs)


class SingleImage(object):
    """Atomic processor class for a single image.
    Contains several tools for PSF measures, and different coadding
    building structures.

    It includes the pixel matrix data, as long as some descriptions.
    For statistical values of the pixel matrix the class' methods need to be
    called.


    Parameters
    ----------
    img : `~numpy.ndarray` or :class:`~ccdproc.CCDData`,
                `~astropy.io.fits.HDUList`  or a `str` naming the filename.
        The image object to work with

    mask: `~numpy.ndarray` or a `str` naming the filename.
        The mask image
    """

    def __init__(
        self,
        img=None,
        mask=None,
        maskthresh=None,
        stamp_shape=None,
        borders=True,
        crop=((0, 0), (0, 0)),
        min_sources=None,
        strict_star_pick=False,
        smooth_psf=False,
        gain=None,
    ):
        self.borders = borders  # try to find zero border padding?
        self.crop = crop  # crop edge?
        self._strict_star_pick = strict_star_pick  # pick stars VERY carefully?
        if min_sources is not None:
            self.min_sources = min_sources
        self.__img = img
        self.attached_to = img
        self.zp = 1.0
        self.header = img
        self.gain = gain
        self.maskthresh = maskthresh
        self.data = img
        self.mask = mask
        self._bkg = maskthresh
        self.stamp_shape = stamp_shape
        self.inf_loss = 0.2
        self._smooth_autopsf = smooth_psf
        self.dbname = str(TEMP_PATH / f"{id(self)}_SingleImage")

        self._plot = plot.Plot(self)

    def __enter__(self):
        return self

    def __exit__(self, exc_type, exc_value, traceback):
        self._clean()

    def __repr__(self):
        return f"SingleImage {self.data.shape[0]}, {self.data.shape[1]}"

    def _clean(self):
        logger.info("cleaning... ")
        try:
            os.remove(self.dbname + ".dat")
            os.remove(self.dbname + ".map")
        except OSError:
            logger.warning("Nothing to clean. (Or something has failed)")

    @property
    def attached_to(self):
        return self.__attached_to

    @attached_to.setter
    def attached_to(self, img):
        if isinstance(img, str):
            self.__attached_to = img
        else:
            self.__attached_to = img.__class__.__name__

    @property
    def data(self):
        return self.__data

    @data.setter
    def data(self, img):
        if isinstance(img, str):
            self.__data = ma.asarray(fits.getdata(img)).astype("<f4")
        elif isinstance(img, np.ndarray):
            self.__data = ma.MaskedArray(img, mask=False).astype("<f4")
        elif isinstance(img, fits.HDUList):
            if img[0].is_image:
                self.__data = ma.asarray(img[0].data).astype("<f4")
        elif isinstance(img, fits.PrimaryHDU):
            if img.is_image:
                self.__data = ma.asarray(img.data).astype("<f4")
        if self.borders:
            sx, sy = self.__data.shape
            line = self.__data.data[sx // 2, :]
            pxsum = 0
            for x, px in enumerate(line):
                pxsum += px
                if pxsum > 0.0:
                    ldx = x
                    break
            for dx in range(ldx):
                if not np.sum(self.__data.data[:dx, :]) == 0:
                    ldx = dx
                    break
            pxsum = 0
            for x, px in enumerate(np.flip(line, axis=0)):
                pxsum += px
                if pxsum > 0.0:
                    rdx = sx - x
                    break
            for dx in range(x):
                if not np.sum(self.__data.data[-dx - 1 :, :]) == 0:
                    rdx = sx - dx
                    break
            col = self.__data.data[:, sy // 2]
            pxsum = 0
            for y, px in enumerate(col):
                pxsum += px
                if pxsum > 0.0:
                    ldy = y
                    break
            for dy in range(ldy):
                if not np.sum(self.__data.data[:, :dy]) == 0:
                    ldy = dy
                    break
            pxsum = 0
            for y, px in enumerate(np.flip(line, axis=0)):
                pxsum += px
                if pxsum > 0.0:
                    rdy = sy - y
                    break
            for dy in range(y):
                if not np.sum(self.__data.data[:, -dy - 1 :]) == 0:
                    rdy = sy - dy
                    break
            self.__data = self.__data[ldx:rdx, ldy:rdy]
        if not np.sum(self.crop) == 0.0:
            dx, dy = self.crop
            self.__data = self.__data[dx[0] : -dx[1], dy[0] : -dy[1]]
        self.__data = self.__data * self.__gain

    @property
    def gain(self):
        return self.__gain

    @gain.setter
    def gain(self, imggain):
        if imggain is None:
            try:
                self.__gain = self.header["GAIN"]
            except KeyError:
                self.__gain = 1.0
        else:
            self.__gain = imggain

    @property
    def header(self):
        return self.__header

    @header.setter
    def header(self, img):
        if isinstance(img, str):
            self.__header = fits.getheader(img)
        elif isinstance(img, np.ndarray):
            self.__header = {}
        elif isinstance(img, fits.HDUList):
            self.__header = img[0].header
        elif isinstance(img, fits.PrimaryHDU):
            self.__header = img.header

    @property
    def mask(self):
        return self.__data.mask

    @mask.setter
    def mask(self, mask):
        if isinstance(mask, str):
            fitsmask = fits.getdata(mask)
            if np.median(fitsmask) == 0:
                self.__data.mask = fitsmask >= self.maskthresh
            else:
                self.__data.mask = fitsmask <= self.maskthresh
        # if the mask is a separated array
        elif isinstance(mask, np.ndarray):
            self.__data.mask = mask
        # if the mask is not given
        elif mask is None:
            # check the fits file and try to find it as an extension
            if self.attached_to == "PrimaryHDU":
                self.__data = ma.masked_invalid(self.__img.data)

            elif self.attached_to == "ndarray":
                self.__data = ma.masked_invalid(self.__img)
            elif self.attached_to == "HDUList":
                if self.header["EXTEND"]:
                    fitsmask = self.__img[1].data
                    if np.median(fitsmask) == 0:
                        self.__data.mask = fitsmask >= self.maskthresh
                    else:
                        self.__data.mask = fitsmask <= self.maskthresh
                else:
                    self.__data = ma.masked_invalid(self.__img[0].data)
            # if a path is given where we find a fits file search on extensions
            else:
                try:
                    ff = fits.open(self.attached_to)
                    if "EXTEND" in ff[0].header.keys():
                        if ff[0].header["EXTEND"]:
                            try:
                                fitsmask = ff[1].data
                                if np.median(fitsmask) == 0:
                                    self.__data.mask = (
                                        fitsmask >= self.maskthresh
                                    )
                                else:
                                    self.__data.mask = (
                                        fitsmask <= self.maskthresh
                                    )
                            except IndexError:
                                self.__data = ma.masked_invalid(
                                    self.__data.data
                                )
                except IOError:
                    self.__data = ma.masked_invalid(self.__data)
        else:
            masked = ma.masked_greater(self.__data, 65000.0)
            if not np.sum(~masked.mask) < 1000.0:
                self.__data = masked

        mask_lower = ma.masked_less(self.__data, -50.0)
        mask_greater = ma.masked_greater(self.__data, 65000.0)

        self.__data.mask = ma.mask_or(self.__data.mask, mask_lower.mask)
        self.__data.mask = ma.mask_or(self.__data.mask, mask_greater.mask)

    @property
    def background(self):
        """Image background subtracted property of SingleImage.
        The background is estimated using sep.

        Returns
        -------
        numpy.array 2D
            a background estimation image is returned
        """
        return self.__bkg.back()

    @property
    def _bkg(self):
        return self.__bkg

    @_bkg.setter
    def _bkg(self, maskthresh):
        if self.mask.any():
            if maskthresh is not None:
                back = sep.Background(self.data.data, mask=self.mask)
                self.__bkg = back
            else:
                back = sep.Background(self.data.data, mask=self.mask)
                self.__bkg = back
        else:
            back = sep.Background(self.data.data)
            self.__bkg = back

    @property
    def bkg_sub_img(self):
        return self.data - self.__bkg

    @property
    def stamp_shape(self):
        return self.__stamp_shape

    @stamp_shape.setter
    def stamp_shape(self, shape):
        if not hasattr(self, "__stamp_shape"):
            if shape is None:
                percent = np.percentile(self.best_sources["npix"], q=65)
                p_sizes = 3.0 * np.sqrt(percent)

                if p_sizes > 5:
                    dx = int(p_sizes)
                    if dx % 2 != 1:
                        dx += 1
                    shape = (dx, dx)
                else:
                    shape = (5, 5)
        self.__stamp_shape = shape

    @property
    def best_sources(self):
        """Property, a dictionary of best sources detected in the image.
        Keys are:
            fitshape: tuple, the size of the stamps on each source detected
            sources: a table of sources, with the imformation from sep
            positions: an array, with the position of each source stamp
            n_sources: the total number of sources extracted
        """
        if not hasattr(self, "_best_sources"):
            try:
                srcs = sep.extract(
                    self.bkg_sub_img.data,
                    thresh=8 * self.__bkg.globalrms,
                    mask=self.mask,
                    minarea=9,
                )
            except Exception:
                try:
                    sep.set_extract_pixstack(3600000)
                    srcs = sep.extract(
                        self.bkg_sub_img.data,
                        thresh=35 * self.__bkg.globalrms,
                        mask=self.mask,
                        minarea=9,
                    )
                except Exception:
                    raise
            if len(srcs) < self.min_sources:
                old_srcs = srcs
                try:
                    srcs = sep.extract(
                        self.bkg_sub_img.data,
                        thresh=3 * self.__bkg.globalrms,
                        mask=self.mask,
                        minarea=5,
                    )
                except Exception:
                    sep.set_extract_pixstack(900000)
                    srcs = sep.extract(
                        self.bkg_sub_img.data,
                        thresh=3 * self.__bkg.globalrms,
                        mask=self.mask,
                        minarea=9,
                    )
                if len(old_srcs) > len(srcs):
                    srcs = old_srcs

            if len(srcs) == 0:
                raise ValueError("Few sources detected on image")
            elif len(srcs) == 1:
                m, med, st = sigma_clipped_stats(
                    self.bkg_sub_img.data.flatten()
                )  # noqa
                if st <= 0.1:
                    raise ValueError("Image is constant, possible saturated")
                if m >= 65535.0:
                    raise ValueError("Image is saturated")
                else:
                    raise ValueError("Only one source. Possible saturation")

            p_sizes = np.percentile(srcs["npix"], q=[20, 50, 80])

            best_big = srcs["npix"] >= p_sizes[0]
            best_small = srcs["npix"] <= p_sizes[2]
            best_flag = srcs["flag"] == 0

            fluxes_quartiles = np.percentile(srcs["flux"], q=[15, 85])
            low_flux = srcs["flux"] >= fluxes_quartiles[0]
            hig_flux = srcs["flux"] <= fluxes_quartiles[1]

            best_srcs = srcs[
                best_big & best_flag & best_small & hig_flux & low_flux
            ]

            if len(best_srcs) == 0:
                self.warning(
                    "Best sources are too few- Using everything we have!"
                )
                best_srcs = srcs

            if len(best_srcs) > 1800:
                jj = np.random.choice(len(best_srcs), 1800, replace=False)
                best_srcs = best_srcs[jj]

            self._best_sources = best_srcs

        return self._best_sources

    def update_sources(self, new_sources=None):
        del self._best_sources
        if new_sources is None:
            foo = self.best_sources  # noqa
            foo = self.stamp_shape  # noqa
            foo = self.n_sources  # noqa
        else:
            self._best_sources = new_sources
        return

    @property
    def stamps_pos(self):
        _cond = (
            hasattr(self, "_shape")
            and self._shape != self.stamp_shape
            and self._shape is not None
        )

        if not hasattr(self, "_stamps_pos") or _cond:
            if _cond:
                self.stamp_shape = self._shape
            self.db = npdb.NumPyDB_cPickle(self.dbname, mode="store")
            pos = []
            jj = 0
            to_del = []
            sx, sy = self.stamp_shape

            def check_margin(stamp, rms=self._bkg.globalrms):
                check_shape = False

                l_marg = stamp[0, :]
                r_marg = stamp[-1, :]
                t_marg = stamp[:, -1]
                b_marg = stamp[:, 0]

                margs = np.hstack([b_marg, t_marg, r_marg, l_marg])
                margs_m = np.mean(margs)
                margs_s = np.std(margs)

                if (
                    margs_m + margs_s > 3.5 * rms
                    or margs_m - margs_s < 3.5 * rms
                ):
                    check_shape = True

                return check_shape

            n_cand_srcs = len(self.best_sources)
            if n_cand_srcs <= 20:
                self.strict_star_pick = False
            for row in self.best_sources:
                position = (row["y"], row["x"])
                sub_array_data = extract_array(
                    self.interped,
                    self.stamp_shape,
                    position,
                    mode="partial",
                    fill_value=self._bkg.globalrms,
                )

                if np.any(np.isnan(sub_array_data)):
                    to_del.append(jj)
                    jj += 1
                    continue

                # there should be some checkings on the used stamps
                # check the margins so they are large enough
                check_shape = True
                new_shape = self.stamp_shape
                while check_shape:
                    check_shape = check_margin(sub_array_data)
                    new_shape = (new_shape[0] + 2, new_shape[1] + 2)
                    sub_array_data = extract_array(
                        self.interped,
                        new_shape,
                        position,
                        mode="partial",
                        fill_value=self._bkg.globalrms,
                    )  # noqa
                    if new_shape[0] - self.stamp_shape[0] >= 6:
                        check_shape = False

                new_shape = sub_array_data.shape
                # Normalize to unit sum
                sub_array_data += np.abs(np.min(sub_array_data))
                star_bg = np.where(
                    sub_array_data
                    < np.percentile(np.abs(sub_array_data), q=70)
                )
                sub_array_data -= np.median(sub_array_data[star_bg])

                pad_dim = (
                    (self.stamp_shape[0] - new_shape[0] + 6) / 2,
                    (self.stamp_shape[1] - new_shape[1] + 6) / 2,
                )

                if not pad_dim == (0, 0):
                    sub_array_data = np.pad(
                        sub_array_data,
                        [pad_dim, pad_dim],
                        "linear_ramp",
                        end_values=0,
                    )
                sub_array_data = sub_array_data / np.sum(sub_array_data)

                if self._strict_star_pick:
                    #  Checking if the peak is off center
                    xcm, ycm = np.where(
                        sub_array_data == np.max(sub_array_data)
                    )
                    xcm = np.array([xcm[0], ycm[0]])

                    delta = xcm - np.asarray(new_shape) / 2.0
                    if np.sqrt(np.sum(delta ** 2)) > new_shape[0] / 5.0:
                        to_del.append(jj)
                        jj += 1
                        continue

                    #  Checking if it has outliers
                    sd = np.std(sub_array_data)
                    if sd > 0.15:
                        to_del.append(jj)
                        jj += 1
                        continue

                    if np.any(sub_array_data.flatten() > 0.5):
                        to_del.append(jj)
                        jj += 1
                        continue

                    outl_cat = utils.find_S_local_maxima(
                        sub_array_data, threshold=3.5, neighborhood_size=5
                    )
                    if len(outl_cat) > 1:
                        to_del.append(jj)
                        jj += 1
                        continue

                    if len(outl_cat) != 0:
                        ymax, xmax, thmax = outl_cat[0]
                        xcm = np.array([xmax, ymax])
                        delta = xcm - np.asarray(new_shape) / 2.0
                        if np.sqrt(np.sum(delta ** 2)) > new_shape[0] / 5.0:
                            to_del.append(jj)
                            jj += 1
                            continue

                # if everything was fine we store
                pos.append(position)
                self.db.dump(sub_array_data, len(pos) - 1)
                jj += 1

            if n_cand_srcs - len(to_del) >= 15:
                self._best_sources = np.delete(
                    self._best_sources, to_del, axis=0
                )
            # Adding extra border to ramp to 0
            self.stamp_shape = (
                self.stamp_shape[0] + 6,
                self.stamp_shape[1] + 6,
            )
            logger.warning(
                "updating stamp shape to ({},{})".format(
                    self.stamp_shape[0], self.stamp_shape[1]
                )
            )
            self._stamps_pos = np.array(pos)
            self._n_sources = len(pos)
        return self._stamps_pos

    @property
    def n_sources(self):
        try:
            return self._n_sources
        except AttributeError:
            s = self.stamps_pos  # noqa
            return self._n_sources

    @property
    def cov_matrix(self):
        """Determines the covariance matrix of the psf measured directly from
        the stamps of the detected stars in the image.

        """
        if not hasattr(self, "_covMat"):
            covMat = np.zeros(shape=(self.n_sources, self.n_sources))

            if self.n_sources <= 250:
                m = np.zeros(
                    (self.stamp_shape[0] * self.stamp_shape[1], self.n_sources)
                )
                for i in range(self.n_sources):
                    psfi_render = self.db.load(i)[0]
                    m[:, i] = psfi_render.flatten()
                covMat = np.cov(m, rowvar=False)
                self._m = m
            else:
                for i in range(self.n_sources):
                    psfi_render = self.db.load(i)[0].flatten()
                    for j in range(self.n_sources):
                        if i <= j:
                            psfj_render = self.db.load(j)[0]

                            inner = np.vdot(
                                psfi_render,  # .flatten(),
                                psfj_render.flatten(),
                            )
                            if inner is np.nan:
                                import ipdb

                                ipdb.set_trace()

                            covMat[i, j] = inner
                            covMat[j, i] = inner
            self._covMat = covMat
        return self._covMat

    @property
    def eigenv(self):
        if not hasattr(self, "_eigenv"):
            try:
                self._eigenv = np.linalg.eigh(self.cov_matrix)
            except np.linalg.LinAlgError:
                raise
        return self._eigenv

    @property
    def kl_basis(self):
        if not hasattr(self, "_kl_basis"):
            self._setup_kl_basis()
        return self._kl_basis

    def _setup_kl_basis(self, inf_loss=None):
        """Determines the KL psf_basis from
        stars detected in the field."""
        inf_loss_update = (inf_loss is not None) and (
            self.inf_loss != inf_loss
        )

        if not hasattr(self, "_kl_basis") or inf_loss_update:
            if inf_loss is not None:
                self.inf_loss = inf_loss

            valh, vech = self.eigenv
            power = abs(valh) / np.sum(abs(valh))
            pw = 1
            cut = 1
            for elem in power[::-1]:
                pw -= elem
                if pw > self.inf_loss:
                    cut += 1
                else:
                    break

            #  Build psf basis
            n_basis = abs(cut)
            xs = vech[:, -cut:]
            psf_basis = []
            if hasattr(self, "_m"):
                logger.debug(vech.shape, self._m.shape)
                self._full_bases = np.dot(self._m, vech)
                self._bases = self._full_bases[:, -cut:]
                psf_basis = [
                    self._bases[:, i].reshape(self.stamp_shape)
                    for i in range(self._bases.shape[1])
                ]
            else:
                for i in range(n_basis):
                    base = np.zeros(self.stamp_shape)
                    for j in range(self.n_sources):
                        pj = self.db.load(j)[0]
                        base += xs[j, i] * pj
                    base = base / np.sum(base)
                    base = base - np.abs(np.min(base))
                    base = base / np.sum(base)
                    psf_basis.append(base)
                    del base
            psf_basis.reverse()
            if self._smooth_autopsf:
                from skimage import filters

                new_psfs = []
                for a_psf in psf_basis:
                    new_psfs.append(
                        filters.gaussian(a_psf, sigma=1.5, preserve_range=True)
                    )
                    new_psfs[-1] = new_psfs[-1] / np.sum(new_psfs[-1])
                psf_basis = new_psfs
            if len(psf_basis) == 1:
                psf_basis[0] = psf_basis[0] / np.sum(psf_basis[0])
            self._kl_basis = psf_basis

    @property
    def kl_afields(self):
        if not hasattr(self, "_a_fields"):
            self._setup_kl_a_fields()
        return self._a_fields

    def get_afield_domain(self):
        x, y = np.mgrid[: self.data.data.shape[0], : self.data.data.shape[1]]
        return x, y

    def _setup_kl_a_fields(self, inf_loss=None, updating=False):
        """
        Calculate the coefficients of the expansion in basis of KLoeve
        """
        inf_loss_update = (inf_loss is not None) and (
            self.inf_loss != inf_loss
        )

        if not hasattr(self, "_a_fields") or inf_loss_update or updating:
            if inf_loss is not None:
                self._setup_kl_basis(inf_loss)
                self.inf_loss = inf_loss
            # get the psf basis
            psf_basis = self.kl_basis
            n_fields = len(psf_basis)

            # if only one psf then the afields is  [None]
            if n_fields == 1:
                self._a_fields = [None]
                return self._a_fields

            # get the sources for observations
            best_srcs = self.best_sources  # noqa
            positions = self.stamps_pos
            x = positions[:, 0]
            y = positions[:, 1]

            # Each element in patches brings information about the real PSF
            # evaluated -or measured-, giving an interpolation point for a
            a_fields = []
            measures = np.flip(self.eigenv[1][:, -n_fields:].T, 0)
            for i in range(n_fields):
                z = measures[i, :]
                a_field_model = models.Polynomial2D(degree=3)
                fitter = fitting.LinearLSQFitter()
                fit = fitter(a_field_model, x, y, z)

                a_fields.append(fit)
            self._a_fields = a_fields

    def get_variable_psf(self, inf_loss=None, shape=None):
        """Method to obtain the space variant PSF determination,
        according to Lauer 2002 method with Karhunen Loeve transform.

        Parameters
        ----------
        pow_th: float, between 0 and 1. It sets the minimum amount of
        information that a PSF-basis of the Karhunen Loeve transformation
        should have in order to be taken into account. A high value will return
        only the most significant components. Default is 0.9

        shape: tuple, the size of the stamps for source extraction.
        This value affects the _best_srcs property, and should be settled in
        the SingleImage instancing step. At this stage it will override the
        value settled in the instancing step only if _best_srcs hasn't been
        called yet, which is the case if you are performing context managed
        image subtraction. (See propersubtract module)

        Returns
        -------
        [a_fields, psf_basis]: a list of two lists.
        Basically it returns a sequence of psf-basis elements with its
        associated coefficient.

        The psf_basis elements are numpy arrays of the given fitshape
        (or shape) size.

        The a_fields are astropy.fitting fitted model functions, which need
        arguments to return numpy array fields (for example a_fields[0](x, y)).
        These can be generated using
        x, y = np.mgrid[:self.imagedata.shape[0],
                        :self.imagedata.shape[1]]

        """
        if shape is not None:
            self._shape = shape

        updating = (inf_loss is not None) and (self.inf_loss != inf_loss)

        self._setup_kl_basis(inf_loss)
        self._setup_kl_a_fields(inf_loss, updating=updating)

        a_fields = self.kl_afields
        psf_basis = self.kl_basis

        if a_fields[0] is None:
            psf_basis[0] = psf_basis[0] / np.sum(psf_basis[0])
        return [a_fields, psf_basis]

    @property
    def normal_image(self):
        """Calculates the PSF normalization image given in Lauer 2002,
        for this image using the psf-basis elements and coefficients.

        """
        if not hasattr(self, "_normal_image"):
            a_fields, psf_basis = self.get_variable_psf()

            if a_fields[0] is None:
                a = np.ones_like(self.data.data)
                self._normal_image = convolve_fft(a, psf_basis[0])

            else:
                x, y = self.get_afield_domain()
                conv = np.zeros_like(self.data.data)
                for a, psf_i in zip(a_fields, psf_basis):
                    conv += convolve_scp(a(x, y), psf_i)
                self._normal_image = conv
        return self._normal_image

    @property
    def min_sources(self):
        if not hasattr(self, "_min_sources"):
            return 20
        else:
            return self._min_sources

    @min_sources.setter
    def min_sources(self, n):
        self._min_sources = n

    @property
    def maskthresh(self):
        if not hasattr(self, "_maskthresh"):
            return 16
        else:
            return self._maskthresh

    @maskthresh.setter
    def maskthresh(self, thresh):
        if thresh is not None:
            self._maskthresh = thresh
        else:
            self._maskthresh = 16

    @property
    def zp(self):
        if not hasattr(self, "_zp"):
            return 1.0
        else:
            return self._zp

    @zp.setter
    def zp(self, val):
        self._zp = val

    @property
    def var(self):
        return self._bkg.globalrms

    @property
    def s_hat_comp(self):
        if (
            not hasattr(self, "_s_hat_comp")
            or self._s_hat_inf_loss != self.inf_loss
        ):

            a_fields, psf_basis = self.get_variable_psf()

            var = self._bkg.globalrms
            nrm = self.normal_image
            dx, dy = center_of_mass(psf_basis[0])

            if a_fields[0] is None:
                s_hat = (
                    self.interped_hat
                    * _fftwn(
                        psf_basis[0], s=self.data.shape, norm="ortho"
                    ).conj()
                )

                s_hat = fourier_shift(s_hat, (+dx, +dy))
            else:
                s_hat = np.zeros_like(self.data.data, dtype=np.complex128)
                x, y = self.get_afield_domain()
                im_shape = self.data.shape
                for a, psf in zip(a_fields, psf_basis):
                    conv = (
                        _fftwn(self.interped * a(x, y) / nrm, norm="ortho")
                        * _fftwn(psf, s=im_shape, norm="ortho").conj()
                    )
                    conv = fourier_shift(conv, (+dx, +dy))
                    np.add(conv, s_hat, out=s_hat)

            self._s_hat_comp = (self.zp / (var ** 2)) * s_hat
            self._s_hat_inf_loss = self.inf_loss

        return self._s_hat_comp

    @property
    def s_component(self):
        """Calculates the matched filter S (from propercoadd) component
        from the image. Uses the measured psf, and is psf space
        variant capable.

        """
        if not hasattr(self, "_s_component"):
            self._s_component = _ifftwn(self.s_hat_comp, norm="ortho").real
            self._s_inf_loss = self.inf_loss

        if self._s_inf_loss != self.inf_loss:
            self._s_component = _ifftwn(self.s_hat_comp, norm="ortho").real
        return self._s_component

    @property
    def interped(self):
        if not hasattr(self, "_interped"):
            kernel = Box2DKernel(5)  # Gaussian2DKernel(stddev=2.5) #

            crmask, _ = detect_cosmics(
                indat=np.ascontiguousarray(self.bkg_sub_img.filled(-9999)),
                inmask=self.bkg_sub_img.mask,
                sigclip=6.0,
                cleantype="medmask",
            )
            self.bkg_sub_img.mask = np.ma.mask_or(
                self.bkg_sub_img.mask, crmask
            )
            self.bkg_sub_img.mask = np.ma.mask_or(
                self.bkg_sub_img.mask, np.isnan(self.bkg_sub_img)
            )
            img = self.bkg_sub_img.filled(np.nan)
            img_interp = interpolate_replace_nans(img, kernel, convolve=conv)

            while np.any(np.isnan(img_interp)):
                img_interp = interpolate_replace_nans(
                    img_interp, kernel, convolve=conv
                )
            self._interped = img_interp

        return self._interped

    @property
    def interped_hat(self):
        if not hasattr(self, "_interped_hat"):
            self._interped_hat = _fftwn(self.interped, norm="ortho")
        return self._interped_hat

    @property
    def plot(self):
        return self._plot

    def psf_hat_sqnorm(self):
        psf_basis = self.kl_basis
        a_fields = self.kl_afields
        if a_fields is None:
            p_hat = _fftwn(psf_basis[0], s=self.data.shape, norm="ortho")
            p_hat_sqnorm = p_hat * p_hat.conj()
        else:
            p_hat_sqnorm = np.zeros(self.data.shape, dtype=np.complex128)
            for a_psf in psf_basis:
                psf_hat = _fftwn(a_psf, s=self.data.shape, norm="ortho")
                np.add(
                    psf_hat * psf_hat.conj(), p_hat_sqnorm, out=p_hat_sqnorm
                )

        return p_hat_sqnorm

    def p_sqnorm(self):
        phat = self.psf_hat_sqnorm()
        return _ifftwn(
            fourier_shift(
                phat, (self.stamp_shape[0] / 2, self.stamp_shape[1] / 2)
            ),
            norm="ortho",
        )

    def get_psf_xy(self, x, y):
        psf_basis = self.kl_basis
        a_fields = self.kl_afields

        if a_fields[0] is not None:
            psf_at_xy = np.zeros_like(psf_basis[0])
            delta = int((psf_at_xy.shape[0] - 1) / 2)
            xp, yp = np.int(np.round(x)), np.int(np.round(y))
            xmin = xp - delta
            xmax = xp + delta + 1
            ymin = yp - delta
            ymax = yp + delta + 1
            for apsf, afield in zip(psf_basis, a_fields):
                psf_at_xy += (
                    apsf
                    * afield(*np.mgrid[xmin:xmax, ymin:ymax])
                    / self.normal_image[xmin:xmax, ymin:ymax]
                )

            return psf_at_xy / np.sum(psf_at_xy)
        else:
            return psf_basis[0]


class SingleImageGaussPSF(SingleImage):
    """Atomic processor class for a single image.
    Contains several tools for PSF measures, and different coadding
    building structures.

    It includes the pixel matrix data, as long as some descriptions.
    For statistical values of the pixel matrix the class' methods need to be
    called.

    Inherits from properimage.single_image.SingleImage, but replacing
    every psf determination routine with a multi gaussian fit.


    Parameters
    ----------
    img : `~numpy.ndarray` or :class:`~ccdproc.CCDData`,
                `~astropy.io.fits.HDUList`  or a `str` naming the filename.
        The image object to work with

    mask: `~numpy.ndarray` or a `str` naming the filename.
        The mask image
    """

    def __init__(self, *arg, **kwargs):
        super(SingleImageGaussPSF, self).__init__(*arg, **kwargs)

    def get_variable_psf(self, inf_loss=None, shape=None):
        """Method to obtain a unique Gaussian psf, non variable.
        Returns
        -------
        An astropy model Gaussian2D instance, with the median parameters
        for the fit of every star.


        """

        def fit_gaussian2d(b, fitter=None):
            if fitter is None:
                fitter = fitting.LevMarLSQFitter()

            y2, x2 = np.mgrid[: b.shape[0], : b.shape[1]]
            ampl = b.max() - b.min()
            p = models.Gaussian2D(
                x_mean=b.shape[1] / 2.0,
                y_mean=b.shape[0] / 2.0,
                x_stddev=1.0,
                y_stddev=1.0,
                theta=np.pi / 4.0,
                amplitude=ampl,
            )

            p += models.Const2D(amplitude=b.min())
            out = fitter(p, x2, y2, b, maxiter=1000)
            return out

        p_xw = []
        p_yw = []
        p_th = []
        p_am = []
        fitter = fitting.LevMarLSQFitter()
        for i in range(self.n_sources):
            psfi_render = self.db.load(i)[0]
            p = fit_gaussian2d(psfi_render, fitter=fitter)
            #  room for p checking
            gaussian = p[0]
            #  back = p[1]
            p_xw.append(gaussian.x_stddev.value)
            p_yw.append(gaussian.y_stddev.value)
            p_th.append(gaussian.theta.value)
            p_am.append(gaussian.amplitude.value)

        mean_xw, med_xw, std_xw = sigma_clipped_stats(p_xw)
        mean_yw, med_yw, std_yw = sigma_clipped_stats(p_yw)
        mean_th, med_th, std_th = sigma_clipped_stats(p_th)
        mean_am, med_am, std_am = sigma_clipped_stats(p_am)

        # import ipdb; ipdb.set_trace()
        mean_model = models.Gaussian2D(
            x_mean=0,
            y_mean=0,
            x_stddev=mean_xw,
            y_stddev=mean_yw,
            theta=mean_th,
            amplitude=1.0,
        )

        return [[None], [mean_model.render(), mean_model]]<|MERGE_RESOLUTION|>--- conflicted
+++ resolved
@@ -37,12 +37,9 @@
 
 import logging
 import os
-<<<<<<< HEAD
 import pathlib
 import tempfile
 
-=======
->>>>>>> 4b78de5e
 import numpy as np
 from astropy.convolution import (Box2DKernel, convolve_fft,
                                  interpolate_replace_nans)
