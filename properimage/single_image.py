#!/usr/bin/env python
# -*- coding: utf-8 -*-
#
#  single_image2.py
#
#  Copyright 2017 Bruno S <bruno@oac.unc.edu.ar>
#
#  This program is free software; you can redistribute it and/or modify
#  it under the terms of the GNU General Public License as published by
#  the Free Software Foundation; either version 2 of the License, or
#  (at your option) any later version.
#
#  This program is distributed in the hope that it will be useful,
#  but WITHOUT ANY WARRANTY; without even the implied warranty of
#  MERCHANTABILITY or FITNESS FOR A PARTICULAR PURPOSE.  See the
#  GNU General Public License for more details.
#
#  You should have received a copy of the GNU General Public License
#  along with this program; if not, write to the Free Software
#  Foundation, Inc., 51 Franklin Street, Fifth Floor, Boston,
#  MA 02110-1301, USA.
#

"""single_image module from ProperImage,
for analysis of astronomical images.

Written by Bruno SANCHEZ

PhD of Astromoy - UNC
bruno@oac.unc.edu.ar

Instituto de Astronomia Teorica y Experimental (IATE) UNC
Cordoba - Argentina

Of 301
"""

import os
import numpy as np
from numpy import ma
from scipy.ndimage import convolve as convolve_scp
from scipy.ndimage.fourier import fourier_shift
from scipy.ndimage import center_of_mass
from astropy.io import fits
from astropy.stats import sigma_clipped_stats
from astropy.modeling import fitting
from astropy.modeling import models
from astropy.convolution import convolve_fft
from astropy.convolution import interpolate_replace_nans
from astropy.convolution import Box2DKernel
from astropy.nddata.utils import extract_array
from astroscrappy import detect_cosmics
import sep
import logging
from . import numpydb as npdb
from . import utils

try:
    import pyfftw

    _fftwn = pyfftw.interfaces.numpy_fft.fft2  # noqa
    _ifftwn = pyfftw.interfaces.numpy_fft.ifft2  # noqa
except ImportError:
    _fftwn = np.fft.fft2
    _ifftwn = np.fft.ifft2


def conv(*arg, **kwargs):
    return convolve_fft(fftn=_fftwn, ifftn=_ifftwn, *arg, **kwargs)


class SingleImage(object):
    """Atomic processor class for a single image.
    Contains several tools for PSF measures, and different coadding
    building structures.

    It includes the pixel matrix data, as long as some descriptions.
    For statistical values of the pixel matrix the class' methods need to be
    called.


    Parameters
    ----------
    img : `~numpy.ndarray` or :class:`~ccdproc.CCDData`,
                `~astropy.io.fits.HDUList`  or a `str` naming the filename.
        The image object to work with

    mask: `~numpy.ndarray` or a `str` naming the filename.
        The mask image
    """

    def __init__(
        self,
        img=None,
        mask=None,
        maskthresh=None,
        stamp_shape=None,
        borders=True,
        crop=((0, 0), (0, 0)),
        min_sources=None,
        strict_star_pick=False,
        smooth_psf=False,
        gain=None,
    ):
        self.borders = borders  # try to find zero border padding?
        self.crop = crop  # crop edge?
        self._strict_star_pick = strict_star_pick  # pick stars VERY carefully?
        if min_sources is not None:
            self.min_sources = min_sources
        self.__img = img
        self.attached_to = img
        self.zp = 1.0
        self.header = img
        self.gain = gain
        self.maskthresh = maskthresh
        self.data = img
        self.mask = mask
        self._bkg = maskthresh
        self.stamp_shape = stamp_shape
        self.inf_loss = 0.2
        self._smooth_autopsf = smooth_psf
        self.dbname = os.path.abspath("._" + str(id(self)) + "SingleImage")
        self.logger = logging.getLogger()

    def __enter__(self):
        return self

    def __exit__(self, exc_type, exc_value, traceback):
        self._clean()

    def __repr__(self):
        return "SingleImage instance for {}".format(self.attached_to)

    def _clean(self):
        self.logger.info("cleaning... ")
        try:
            os.remove(self.dbname + ".dat")
            os.remove(self.dbname + ".map")
        except OSError:
            self.logger.warning("Nothing to clean. (Or something has failed)")

    @property
    def attached_to(self):
        return self.__attached_to

    @attached_to.setter
    def attached_to(self, img):
        if isinstance(img, str):
            self.__attached_to = img
        else:
            self.__attached_to = img.__class__.__name__

    @property
    def data(self):
        return self.__data

    @data.setter
    def data(self, img):
        if isinstance(img, str):
            self.__data = ma.asarray(fits.getdata(img)).astype("<f4")
        elif isinstance(img, np.ndarray):
            self.__data = ma.MaskedArray(img, mask=False).astype("<f4")
        elif isinstance(img, fits.HDUList):
            if img[0].is_image:
                self.__data = ma.asarray(img[0].data).astype("<f4")
        elif isinstance(img, fits.PrimaryHDU):
            if img.is_image:
                self.__data = ma.asarray(img.data).astype("<f4")
        if self.borders:
            sx, sy = self.__data.shape
            line = self.__data.data[sx // 2, :]
            pxsum = 0
            for x, px in enumerate(line):
                pxsum += px
                if pxsum > 0.0:
                    ldx = x
                    break
            for dx in range(ldx):
                if not np.sum(self.__data.data[:dx, :]) == 0:
                    ldx = dx
                    break
            pxsum = 0
            for x, px in enumerate(np.flip(line, axis=0)):
                pxsum += px
                if pxsum > 0.0:
                    rdx = sx - x
                    break
            for dx in range(x):
                if not np.sum(self.__data.data[-dx - 1 :, :]) == 0:
                    rdx = sx - dx
                    break
            col = self.__data.data[:, sy // 2]
            pxsum = 0
            for y, px in enumerate(col):
                pxsum += px
                if pxsum > 0.0:
                    ldy = y
                    break
            for dy in range(ldy):
                if not np.sum(self.__data.data[:, :dy]) == 0:
                    ldy = dy
                    break
            pxsum = 0
            for y, px in enumerate(np.flip(line, axis=0)):
                pxsum += px
                if pxsum > 0.0:
                    rdy = sy - y
                    break
            for dy in range(y):
                if not np.sum(self.__data.data[:, -dy - 1 :]) == 0:
                    rdy = sy - dy
                    break
            self.__data = self.__data[ldx:rdx, ldy:rdy]
        if not np.sum(self.crop) == 0.0:
            dx, dy = self.crop
            self.__data = self.__data[dx[0] : -dx[1], dy[0] : -dy[1]]
        self.__data = self.__data * self.__gain

    @property
    def gain(self):
        return self.__gain

    @gain.setter
    def gain(self, imggain):
        if imggain is None:
            try:
                self.__gain = self.header["GAIN"]
            except KeyError:
                self.__gain = 1.0
        else:
            self.__gain = imggain

    @property
    def header(self):
        return self.__header

    @header.setter
    def header(self, img):
        if isinstance(img, str):
            self.__header = fits.getheader(img)
        elif isinstance(img, np.ndarray):
            self.__header = {}
        elif isinstance(img, fits.HDUList):
            self.__header = img[0].header
        elif isinstance(img, fits.PrimaryHDU):
            self.__header = img.header

    @property
    def mask(self):
        return self.__data.mask

    @mask.setter
    def mask(self, mask):
        if isinstance(mask, str):
            fitsmask = fits.getdata(mask)
            if np.median(fitsmask) == 0:
                self.__data.mask = fitsmask >= self.maskthresh
            else:
                self.__data.mask = fitsmask <= self.maskthresh
        # if the mask is a separated array
        elif isinstance(mask, np.ndarray):
            self.__data.mask = mask
        # if the mask is not given
        elif mask is None:
            # check the fits file and try to find it as an extension
            if self.attached_to == "PrimaryHDU":
                self.__data = ma.masked_invalid(self.__img.data)

            elif self.attached_to == "ndarray":
                self.__data = ma.masked_invalid(self.__img)
            elif self.attached_to == "HDUList":
                if self.header["EXTEND"]:
                    fitsmask = self.__img[1].data
                    if np.median(fitsmask) == 0:
                        self.__data.mask = fitsmask >= self.maskthresh
                    else:
                        self.__data.mask = fitsmask <= self.maskthresh
                else:
                    self.__data = ma.masked_invalid(self.__img[0].data)
            # if a path is given where we find a fits file search on extensions
            else:
                try:
                    ff = fits.open(self.attached_to)
                    if "EXTEND" in ff[0].header.keys():
                        if ff[0].header["EXTEND"]:
                            try:
                                fitsmask = ff[1].data
                                if np.median(fitsmask) == 0:
                                    self.__data.mask = (
                                        fitsmask >= self.maskthresh
                                    )
                                else:
                                    self.__data.mask = (
                                        fitsmask <= self.maskthresh
                                    )
                            except IndexError:
                                self.__data = ma.masked_invalid(
                                    self.__data.data
                                )
                except IOError:
                    self.__data = ma.masked_invalid(self.__data)
        else:
            masked = ma.masked_greater(self.__data, 65000.0)
            if not np.sum(~masked.mask) < 1000.0:
                self.__data = masked

        mask_lower = ma.masked_less(self.__data, -50.0)
        mask_greater = ma.masked_greater(self.__data, 65000.0)

        self.__data.mask = ma.mask_or(self.__data.mask, mask_lower.mask)
        self.__data.mask = ma.mask_or(self.__data.mask, mask_greater.mask)

    @property
    def background(self):
        """Image background subtracted property of SingleImage.
        The background is estimated using sep.

        Returns
        -------
        numpy.array 2D
            a background estimation image is returned
        """
        return self.__bkg.back()

    @property
    def _bkg(self):
        return self.__bkg

    @_bkg.setter
    def _bkg(self, maskthresh):
        if self.mask.any():
            if maskthresh is not None:
                back = sep.Background(self.data.data, mask=self.mask)
                self.__bkg = back
            else:
                back = sep.Background(self.data.data, mask=self.mask)
                self.__bkg = back
        else:
            back = sep.Background(self.data.data)
            self.__bkg = back

    @property
    def bkg_sub_img(self):
        return self.data - self.__bkg

    @property
    def stamp_shape(self):
        return self.__stamp_shape

    @stamp_shape.setter
    def stamp_shape(self, shape):
        if not hasattr(self, "__stamp_shape"):
            if shape is None:
                percent = np.percentile(self.best_sources["npix"], q=65)
                p_sizes = 3.0 * np.sqrt(percent)

                if p_sizes > 5:
                    dx = int(p_sizes)
                    if dx % 2 != 1:
                        dx += 1
                    shape = (dx, dx)
                else:
                    shape = (5, 5)
        self.__stamp_shape = shape

    @property
    def best_sources(self):
        """Property, a dictionary of best sources detected in the image.
        Keys are:
            fitshape: tuple, the size of the stamps on each source detected
            sources: a table of sources, with the imformation from sep
            positions: an array, with the position of each source stamp
            n_sources: the total number of sources extracted
        """
        if not hasattr(self, "_best_sources"):
            try:
                srcs = sep.extract(
                    self.bkg_sub_img.data,
                    thresh=8 * self.__bkg.globalrms,
                    mask=self.mask,
                    minarea=9,
                )
            except Exception:
                try:
                    sep.set_extract_pixstack(3600000)
                    srcs = sep.extract(
                        self.bkg_sub_img.data,
                        thresh=35 * self.__bkg.globalrms,
                        mask=self.mask,
                        minarea=9,
                    )
                except Exception:
                    raise
            if len(srcs) < self.min_sources:
                old_srcs = srcs
                try:
                    srcs = sep.extract(
                        self.bkg_sub_img.data,
                        thresh=3 * self.__bkg.globalrms,
                        mask=self.mask,
                        minarea=5,
                    )
                except Exception:
                    sep.set_extract_pixstack(900000)
                    srcs = sep.extract(
                        self.bkg_sub_img.data,
                        thresh=3 * self.__bkg.globalrms,
                        mask=self.mask,
                        minarea=9,
                    )
                if len(old_srcs) > len(srcs):
                    srcs = old_srcs

            if len(srcs) == 0:
                raise ValueError("Few sources detected on image")
            elif len(srcs) == 1:
                m, med, st = sigma_clipped_stats(
                    self.bkg_sub_img.data.flatten()
                )  # noqa
                if st <= 0.1:
                    raise ValueError("Image is constant, possible saturated")
                if m >= 65535.0:
                    raise ValueError("Image is saturated")
                else:
                    raise ValueError("Only one source. Possible saturation")

            p_sizes = np.percentile(srcs["npix"], q=[20, 50, 80])

            best_big = srcs["npix"] >= p_sizes[0]
            best_small = srcs["npix"] <= p_sizes[2]
            best_flag = srcs["flag"] == 0

            fluxes_quartiles = np.percentile(srcs["flux"], q=[15, 85])
            low_flux = srcs["flux"] >= fluxes_quartiles[0]
            hig_flux = srcs["flux"] <= fluxes_quartiles[1]

            best_srcs = srcs[
                best_big & best_flag & best_small & hig_flux & low_flux
            ]

            if len(best_srcs) == 0:
                self.warning(
                    "Best sources are too few- Using everything we have!"
                )
                best_srcs = srcs

            if len(best_srcs) > 1800:
                jj = np.random.choice(len(best_srcs), 1800, replace=False)
                best_srcs = best_srcs[jj]

            self._best_sources = best_srcs

        return self._best_sources

    def update_sources(self, new_sources=None):
        del self._best_sources
        if new_sources is None:
            foo = self.best_sources  # noqa
            foo = self.stamp_shape  # noqa
            foo = self.n_sources  # noqa
        else:
            self._best_sources = new_sources
        return

    @property
    def stamps_pos(self):
        _cond = (
            hasattr(self, "_shape")
            and self._shape != self.stamp_shape
            and self._shape is not None
        )

        if not hasattr(self, "_stamps_pos") or _cond:
            if _cond:
                self.stamp_shape = self._shape
            self.db = npdb.NumPyDB_cPickle(self.dbname, mode="store")
            pos = []
            jj = 0
            to_del = []
            sx, sy = self.stamp_shape

            def check_margin(stamp, rms=self._bkg.globalrms):
                check_shape = False

                l_marg = stamp[0, :]
                r_marg = stamp[-1, :]
                t_marg = stamp[:, -1]
                b_marg = stamp[:, 0]

                margs = np.hstack([b_marg, t_marg, r_marg, l_marg])
                margs_m = np.mean(margs)
                margs_s = np.std(margs)

                if (
                    margs_m + margs_s > 3.5 * rms
                    or margs_m - margs_s < 3.5 * rms
                ):
                    check_shape = True

                return check_shape

            n_cand_srcs = len(self.best_sources)
            if n_cand_srcs <= 20:
                self.strict_star_pick = False
            for row in self.best_sources:
                position = (row["y"], row["x"])
                sub_array_data = extract_array(
                    self.interped,
                    self.stamp_shape,
                    position,
                    mode="partial",
                    fill_value=self._bkg.globalrms,
                )

                if np.any(np.isnan(sub_array_data)):
                    to_del.append(jj)
                    jj += 1
                    continue

                # there should be some checkings on the used stamps
                # check the margins so they are large enough
                check_shape = True
                new_shape = self.stamp_shape
                while check_shape:
                    check_shape = check_margin(sub_array_data)
                    new_shape = (new_shape[0] + 2, new_shape[1] + 2)
                    sub_array_data = extract_array(
                        self.interped,
                        new_shape,
                        position,
                        mode="partial",
                        fill_value=self._bkg.globalrms,
                    )  # noqa
                    if new_shape[0] - self.stamp_shape[0] >= 6:
                        check_shape = False

                new_shape = sub_array_data.shape
                # Normalize to unit sum
                sub_array_data += np.abs(np.min(sub_array_data))
                star_bg = np.where(
                    sub_array_data
                    < np.percentile(np.abs(sub_array_data), q=70)
                )
                sub_array_data -= np.median(sub_array_data[star_bg])

                pad_dim = (
                    (self.stamp_shape[0] - new_shape[0] + 6) / 2,
                    (self.stamp_shape[1] - new_shape[1] + 6) / 2,
                )

                if not pad_dim == (0, 0):
                    sub_array_data = np.pad(
                        sub_array_data,
                        [pad_dim, pad_dim],
                        "linear_ramp",
                        end_values=0,
                    )
                sub_array_data = sub_array_data / np.sum(sub_array_data)

                if self._strict_star_pick:
                    #  Checking if the peak is off center
                    xcm, ycm = np.where(
                        sub_array_data == np.max(sub_array_data)
                    )
                    xcm = np.array([xcm[0], ycm[0]])

                    delta = xcm - np.asarray(new_shape) / 2.0
                    if np.sqrt(np.sum(delta ** 2)) > new_shape[0] / 5.0:
                        to_del.append(jj)
                        jj += 1
                        continue

                    #  Checking if it has outliers
                    sd = np.std(sub_array_data)
                    if sd > 0.15:
                        to_del.append(jj)
                        jj += 1
                        continue

                    if np.any(sub_array_data.flatten() > 0.5):
                        to_del.append(jj)
                        jj += 1
                        continue

                    outl_cat = utils.find_S_local_maxima(
                        sub_array_data, threshold=3.5, neighborhood_size=5
                    )
                    if len(outl_cat) > 1:
                        to_del.append(jj)
                        jj += 1
                        continue

                    if len(outl_cat) != 0:
                        ymax, xmax, thmax = outl_cat[0]
                        xcm = np.array([xmax, ymax])
                        delta = xcm - np.asarray(new_shape) / 2.0
                        if np.sqrt(np.sum(delta ** 2)) > new_shape[0] / 5.0:
                            to_del.append(jj)
                            jj += 1
                            continue

                # if everything was fine we store
                pos.append(position)
                self.db.dump(sub_array_data, len(pos) - 1)
                jj += 1

            if n_cand_srcs - len(to_del) >= 15:
                self._best_sources = np.delete(
                    self._best_sources, to_del, axis=0
                )
            # Adding extra border to ramp to 0
            self.stamp_shape = (
                self.stamp_shape[0] + 6,
                self.stamp_shape[1] + 6,
            )
            self.logger.warning(
                "updating stamp shape to ({},{})".format(
                    self.stamp_shape[0], self.stamp_shape[1]
                )
            )
            self._stamps_pos = np.array(pos)
            self._n_sources = len(pos)
        return self._stamps_pos

    @property
    def n_sources(self):
        try:
            return self._n_sources
        except AttributeError:
            s = self.stamps_pos  # noqa
            return self._n_sources

    @property
    def cov_matrix(self):
        """Determines the covariance matrix of the psf measured directly from
        the stamps of the detected stars in the image.

        """
        if not hasattr(self, "_covMat"):
            covMat = np.zeros(shape=(self.n_sources, self.n_sources))

            if self.n_sources <= 250:
                m = np.zeros(
                    (self.stamp_shape[0] * self.stamp_shape[1], self.n_sources)
                )
                for i in range(self.n_sources):
                    psfi_render = self.db.load(i)[0]
                    m[:, i] = psfi_render.flatten()
                covMat = np.cov(m, rowvar=False)
                self._m = m
            else:
                for i in range(self.n_sources):
                    psfi_render = self.db.load(i)[0].flatten()
                    for j in range(self.n_sources):
                        if i <= j:
                            psfj_render = self.db.load(j)[0]

                            inner = np.vdot(
                                psfi_render,  # .flatten(),
                                psfj_render.flatten(),
                            )
                            if inner is np.nan:
                                import ipdb

                                ipdb.set_trace()

                            covMat[i, j] = inner
                            covMat[j, i] = inner
            self._covMat = covMat
        return self._covMat

    @property
    def eigenv(self):
        if not hasattr(self, "_eigenv"):
            try:
                self._eigenv = np.linalg.eigh(self.cov_matrix)
            except np.linalg.LinAlgError:
                raise
        return self._eigenv

    @property
    def kl_basis(self):
        if not hasattr(self, "_kl_basis"):
            self._setup_kl_basis()
        return self._kl_basis

    def _setup_kl_basis(self, inf_loss=None):
        """Determines the KL psf_basis from
        stars detected in the field."""
        inf_loss_update = (inf_loss is not None) and (
            self.inf_loss != inf_loss
        )

        if not hasattr(self, "_kl_basis") or inf_loss_update:
            if inf_loss is not None:
                self.inf_loss = inf_loss

            valh, vech = self.eigenv
            power = abs(valh) / np.sum(abs(valh))
            pw = 1
            cut = 1
            for elem in power[::-1]:
                pw -= elem
                if pw > self.inf_loss:
                    cut += 1
                else:
                    break

            #  Build psf basis
            n_basis = abs(cut)
            xs = vech[:, -cut:]
            psf_basis = []
            if hasattr(self, "_m"):
                self.logger.debug(vech.shape, self._m.shape)
                self._full_bases = np.dot(self._m, vech)
                self._bases = self._full_bases[:, -cut:]
                psf_basis = [
                    self._bases[:, i].reshape(self.stamp_shape)
                    for i in range(self._bases.shape[1])
                ]
            else:
                for i in range(n_basis):
                    base = np.zeros(self.stamp_shape)
                    for j in range(self.n_sources):
                        pj = self.db.load(j)[0]
                        base += xs[j, i] * pj
                    base = base / np.sum(base)
                    base = base - np.abs(np.min(base))
                    base = base / np.sum(base)
                    psf_basis.append(base)
                    del base
            psf_basis.reverse()
            if self._smooth_autopsf:
                from skimage import filters

                new_psfs = []
                for a_psf in psf_basis:
                    new_psfs.append(
                        filters.gaussian(a_psf, sigma=1.5, preserve_range=True)
                    )
                    new_psfs[-1] = new_psfs[-1] / np.sum(new_psfs[-1])
                psf_basis = new_psfs
            if len(psf_basis) == 1:
                psf_basis[0] = psf_basis[0] / np.sum(psf_basis[0])
            self._kl_basis = psf_basis

    @property
    def kl_afields(self):
        if not hasattr(self, "_a_fields"):
            self._setup_kl_a_fields()
        return self._a_fields

    def get_afield_domain(self):
        x, y = np.mgrid[: self.data.data.shape[0], : self.data.data.shape[1]]
        return x, y

    def _setup_kl_a_fields(self, inf_loss=None, updating=False):
<<<<<<< HEAD
        """
        Calculate the coefficients of the expansion in basis of KLoeve
        """
=======
        """Calculate the coefficients of the expansion in basis of KLoeve."""
>>>>>>> 1b076bf8
        inf_loss_update = (inf_loss is not None) and (
            self.inf_loss != inf_loss
        )

        if not hasattr(self, "_a_fields") or inf_loss_update or updating:
            if inf_loss is not None:
                self._setup_kl_basis(inf_loss)
                self.inf_loss = inf_loss
            # get the psf basis
            psf_basis = self.kl_basis
            n_fields = len(psf_basis)

            # if only one psf then the afields is  [None]
            if n_fields == 1:
                self._a_fields = [None]
                return self._a_fields

            # get the sources for observations
            best_srcs = self.best_sources  # noqa
            positions = self.stamps_pos
            x = positions[:, 0]
            y = positions[:, 1]

            # Each element in patches brings information about the real PSF
            # evaluated -or measured-, giving an interpolation point for a
            a_fields = []
            measures = np.flip(self.eigenv[1][:, -n_fields:].T, 0)
            for i in range(n_fields):
                z = measures[i, :]
                a_field_model = models.Polynomial2D(degree=3)
                fitter = fitting.LinearLSQFitter()
                fit = fitter(a_field_model, x, y, z)

                a_fields.append(fit)
            self._a_fields = a_fields

    def get_variable_psf(self, inf_loss=None, shape=None):
        """Method to obtain the space variant PSF determination,
        according to Lauer 2002 method with Karhunen Loeve transform.

        Parameters
        ----------
        pow_th: float, between 0 and 1. It sets the minimum amount of
        information that a PSF-basis of the Karhunen Loeve transformation
        should have in order to be taken into account. A high value will return
        only the most significant components. Default is 0.9

        shape: tuple, the size of the stamps for source extraction.
        This value affects the _best_srcs property, and should be settled in
        the SingleImage instancing step. At this stage it will override the
        value settled in the instancing step only if _best_srcs hasn't been
        called yet, which is the case if you are performing context managed
        image subtraction. (See propersubtract module)

        Returns
        -------
        [a_fields, psf_basis]: a list of two lists.
        Basically it returns a sequence of psf-basis elements with its
        associated coefficient.

        The psf_basis elements are numpy arrays of the given fitshape
        (or shape) size.

        The a_fields are astropy.fitting fitted model functions, which need
        arguments to return numpy array fields (for example a_fields[0](x, y)).
        These can be generated using
        x, y = np.mgrid[:self.imagedata.shape[0],
                        :self.imagedata.shape[1]]

        """
        if shape is not None:
            self._shape = shape

        updating = (inf_loss is not None) and (self.inf_loss != inf_loss)

        self._setup_kl_basis(inf_loss)
        self._setup_kl_a_fields(inf_loss, updating=updating)

        a_fields = self.kl_afields
        psf_basis = self.kl_basis

        if a_fields[0] is None:
            psf_basis[0] = psf_basis[0] / np.sum(psf_basis[0])
        return [a_fields, psf_basis]

    @property
    def normal_image(self):
        """Calculates the PSF normalization image given in Lauer 2002,
        for this image using the psf-basis elements and coefficients.

        """
        if not hasattr(self, "_normal_image"):
            a_fields, psf_basis = self.get_variable_psf()

            if a_fields[0] is None:
                a = np.ones_like(self.data.data)
                self._normal_image = convolve_fft(a, psf_basis[0])

            else:
                x, y = self.get_afield_domain()
                conv = np.zeros_like(self.data.data)
                for a, psf_i in zip(a_fields, psf_basis):
                    conv += convolve_scp(a(x, y), psf_i)
                self._normal_image = conv
        return self._normal_image

    @property
    def min_sources(self):
        if not hasattr(self, "_min_sources"):
            return 20
        else:
            return self._min_sources

    @min_sources.setter
    def min_sources(self, n):
        self._min_sources = n

    @property
    def maskthresh(self):
        if not hasattr(self, "_maskthresh"):
            return 16
        else:
            return self._maskthresh

    @maskthresh.setter
    def maskthresh(self, thresh):
        if thresh is not None:
            self._maskthresh = thresh
        else:
            self._maskthresh = 16

    @property
    def zp(self):
        if not hasattr(self, "_zp"):
            return 1.0
        else:
            return self._zp

    @zp.setter
    def zp(self, val):
        self._zp = val

    @property
    def var(self):
        return self._bkg.globalrms

    @property
    def s_hat_comp(self):
        if (
            not hasattr(self, "_s_hat_comp")
            or self._s_hat_inf_loss != self.inf_loss
        ):

            a_fields, psf_basis = self.get_variable_psf()

            var = self._bkg.globalrms
            nrm = self.normal_image
            dx, dy = center_of_mass(psf_basis[0])

            if a_fields[0] is None:
                s_hat = (
                    self.interped_hat
                    * _fftwn(
                        psf_basis[0], s=self.data.shape, norm="ortho"
                    ).conj()
                )

                s_hat = fourier_shift(s_hat, (+dx, +dy))
            else:
                s_hat = np.zeros_like(self.data.data, dtype=np.complex128)
                x, y = self.get_afield_domain()
                im_shape = self.data.shape
                for a, psf in zip(a_fields, psf_basis):
                    conv = (
                        _fftwn(self.interped * a(x, y) / nrm, norm="ortho")
                        * _fftwn(psf, s=im_shape, norm="ortho").conj()
                    )
                    conv = fourier_shift(conv, (+dx, +dy))
                    np.add(conv, s_hat, out=s_hat)

            self._s_hat_comp = (self.zp / (var ** 2)) * s_hat
            self._s_hat_inf_loss = self.inf_loss

        return self._s_hat_comp

    @property
    def s_component(self):
        """Calculates the matched filter S (from propercoadd) component
        from the image. Uses the measured psf, and is psf space
        variant capable.

        """
        if not hasattr(self, "_s_component"):
            self._s_component = _ifftwn(self.s_hat_comp, norm="ortho").real
            self._s_inf_loss = self.inf_loss

        if self._s_inf_loss != self.inf_loss:
            self._s_component = _ifftwn(self.s_hat_comp, norm="ortho").real
        return self._s_component

    @property
    def interped(self):
        if not hasattr(self, "_interped"):
            kernel = Box2DKernel(5)  # Gaussian2DKernel(stddev=2.5) #

            crmask, _ = detect_cosmics(
                indat=np.ascontiguousarray(self.bkg_sub_img.filled(-9999)),
                inmask=self.bkg_sub_img.mask,
                sigclip=6.0,
                cleantype="medmask",
            )
            self.bkg_sub_img.mask = np.ma.mask_or(
                self.bkg_sub_img.mask, crmask
            )
            self.bkg_sub_img.mask = np.ma.mask_or(
                self.bkg_sub_img.mask, np.isnan(self.bkg_sub_img)
            )
            img = self.bkg_sub_img.filled(np.nan)
            img_interp = interpolate_replace_nans(img, kernel, convolve=conv)

            while np.any(np.isnan(img_interp)):
                img_interp = interpolate_replace_nans(
                    img_interp, kernel, convolve=conv
                )
            self._interped = img_interp

        return self._interped

    @property
    def interped_hat(self):
        if not hasattr(self, "_interped_hat"):
            self._interped_hat = _fftwn(self.interped, norm="ortho")
        return self._interped_hat

    def psf_hat_sqnorm(self):
        psf_basis = self.kl_basis
        a_fields = self.kl_afields
        if a_fields is None:
            p_hat = _fftwn(psf_basis[0], s=self.data.shape, norm="ortho")
            p_hat_sqnorm = p_hat * p_hat.conj()
        else:
            p_hat_sqnorm = np.zeros(self.data.shape, dtype=np.complex128)
            for a_psf in psf_basis:
                psf_hat = _fftwn(a_psf, s=self.data.shape, norm="ortho")
                np.add(
                    psf_hat * psf_hat.conj(), p_hat_sqnorm, out=p_hat_sqnorm
                )

        return p_hat_sqnorm

    def p_sqnorm(self):
        phat = self.psf_hat_sqnorm()
        return _ifftwn(
            fourier_shift(
                phat, (self.stamp_shape[0] / 2, self.stamp_shape[1] / 2)
            ),
            norm="ortho",
        )

    def get_psf_xy(self, x, y):
        psf_basis = self.kl_basis
        a_fields = self.kl_afields

        if a_fields[0] is not None:
            psf_at_xy = np.zeros_like(psf_basis[0])
            delta = int((psf_at_xy.shape[0] - 1) / 2)
            xp, yp = np.int(np.round(x)), np.int(np.round(y))
            xmin = xp - delta
            xmax = xp + delta + 1
            ymin = yp - delta
            ymax = yp + delta + 1
            for apsf, afield in zip(psf_basis, a_fields):
                psf_at_xy += (
                    apsf
                    * afield(*np.mgrid[xmin:xmax, ymin:ymax])
                    / self.normal_image[xmin:xmax, ymin:ymax]
                )

            return psf_at_xy / np.sum(psf_at_xy)
        else:
            return psf_basis[0]


class SingleImageGaussPSF(SingleImage):
    """Atomic processor class for a single image.
    Contains several tools for PSF measures, and different coadding
    building structures.

    It includes the pixel matrix data, as long as some descriptions.
    For statistical values of the pixel matrix the class' methods need to be
    called.

    Inherits from properimage.single_image.SingleImage, but replacing
    every psf determination routine with a multi gaussian fit.


    Parameters
    ----------
    img : `~numpy.ndarray` or :class:`~ccdproc.CCDData`,
                `~astropy.io.fits.HDUList`  or a `str` naming the filename.
        The image object to work with

    mask: `~numpy.ndarray` or a `str` naming the filename.
        The mask image
    """

    def __init__(self, *arg, **kwargs):
        super(SingleImageGaussPSF, self).__init__(*arg, **kwargs)

    def get_variable_psf(self, inf_loss=None, shape=None):
        """Method to obtain a unique Gaussian psf, non variable.
        Returns
        -------
        An astropy model Gaussian2D instance, with the median parameters
        for the fit of every star.


        """

        def fit_gaussian2d(b, fitter=None):
            if fitter is None:
                fitter = fitting.LevMarLSQFitter()

            y2, x2 = np.mgrid[: b.shape[0], : b.shape[1]]
            ampl = b.max() - b.min()
            p = models.Gaussian2D(
                x_mean=b.shape[1] / 2.0,
                y_mean=b.shape[0] / 2.0,
                x_stddev=1.0,
                y_stddev=1.0,
                theta=np.pi / 4.0,
                amplitude=ampl,
            )

            p += models.Const2D(amplitude=b.min())
            out = fitter(p, x2, y2, b, maxiter=1000)
            return out

        p_xw = []
        p_yw = []
        p_th = []
        p_am = []
        fitter = fitting.LevMarLSQFitter()
        for i in range(self.n_sources):
            psfi_render = self.db.load(i)[0]
            p = fit_gaussian2d(psfi_render, fitter=fitter)
            #  room for p checking
            gaussian = p[0]
            #  back = p[1]
            p_xw.append(gaussian.x_stddev.value)
            p_yw.append(gaussian.y_stddev.value)
            p_th.append(gaussian.theta.value)
            p_am.append(gaussian.amplitude.value)

        mean_xw, med_xw, std_xw = sigma_clipped_stats(p_xw)
        mean_yw, med_yw, std_yw = sigma_clipped_stats(p_yw)
        mean_th, med_th, std_th = sigma_clipped_stats(p_th)
        mean_am, med_am, std_am = sigma_clipped_stats(p_am)

        # import ipdb; ipdb.set_trace()
        mean_model = models.Gaussian2D(
            x_mean=0,
            y_mean=0,
            x_stddev=mean_xw,
            y_stddev=mean_yw,
            theta=mean_th,
            amplitude=1.0,
        )

        return [[None], [mean_model.render(), mean_model]]


def chunk_it(seq, num):
    """Creates chunks of a sequence suitable for data parallelism using
    multiprocessing.

    Parameters
    ----------
    seq: list, array or sequence like object. (indexable)
        data to separate in chunks

    num: int
        number of chunks required

    Returns
    -------
    Sorted list.
    List of chunks containing the data splited in num parts.

    """
    avg = len(seq) / float(num)
    out = []
    last = 0.0
    while last < len(seq):
        out.append(seq[int(last) : int(last + avg)])
        last += avg
    try:
        return sorted(out, reverse=True)
    except TypeError:
        return out
    except ValueError:
        return out<|MERGE_RESOLUTION|>--- conflicted
+++ resolved
@@ -755,13 +755,9 @@
         return x, y
 
     def _setup_kl_a_fields(self, inf_loss=None, updating=False):
-<<<<<<< HEAD
         """
         Calculate the coefficients of the expansion in basis of KLoeve
         """
-=======
-        """Calculate the coefficients of the expansion in basis of KLoeve."""
->>>>>>> 1b076bf8
         inf_loss_update = (inf_loss is not None) and (
             self.inf_loss != inf_loss
         )
