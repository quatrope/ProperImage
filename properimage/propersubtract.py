#!/usr/bin/env python
# -*- coding: utf-8 -*-
#
#  propersubtract.py
#
#  Copyright 2016 Bruno S <bruno@oac.unc.edu.ar>
#
# This file is part of ProperImage (https://github.com/toros-astro/ProperImage)
# License: BSD-3-Clause
# Full Text: https://github.com/toros-astro/ProperImage/blob/master/LICENSE.txt
#

"""propersubtract module from ProperImage,
for coadding astronomical images.

Written by Bruno SANCHEZ

PhD of Astromoy - UNC
bruno@oac.unc.edu.ar

Instituto de Astronomia Teorica y Experimental (IATE) UNC
Cordoba - Argentina

Of 301
"""

import numpy as np
from scipy import optimize
import logging
from scipy.ndimage import center_of_mass
from scipy.ndimage.fourier import fourier_shift
from astropy.stats import sigma_clipped_stats
import astroalign as aa
import sep
import time
from . import utils as u

try:
    import pyfftw

    _fftwn = pyfftw.interfaces.numpy_fft.fftn  # noqa
    _ifftwn = pyfftw.interfaces.numpy_fft.ifftn  # noqa
except ImportError:
    _fftwn = np.fft.fft2
    _ifftwn = np.fft.ifft2

aa.PIXEL_TOL = 0.5
eps = np.finfo(np.float64).eps


def diff(
    ref,
    new,
    align=False,
    inf_loss=0.25,
    smooth_psf=False,
    beta=True,
    shift=True,
    iterative=False,
    fitted_psf=True,
):
    """Function that takes a list of SingleImage instances
    and performs a stacking using properimage R estimator
    """
    logger = logging.getLogger()
    if fitted_psf:
        from .single_image import SingleImageGaussPSF as SI

<<<<<<< HEAD
        print("Using single psf, gaussian modeled")
=======
            logger.info("using single psf, gaussian modeled")
        except ImportError:
            from .single_image import SingleImage as SI
>>>>>>> 1b076bf8
    else:
        from .single_image import SingleImage as SI

    if not isinstance(ref, SI):
        try:
            ref = SI(ref, smooth_psf=smooth_psf)
        except:  # noqa
            try:
                ref = SI(ref.data, smooth_psf=smooth_psf)
            except:  # noqa
                raise

    if not isinstance(new, SI):
        try:
            new = SI(new, smooth_psf=smooth_psf)
        except:  # noqa
            try:
                new = SI(new.data, smooth_psf=smooth_psf)
            except:  # noqa
                raise

    if align:
        registered = aa.register(new.data, ref.data)
        new._clean()
        registered = registered[: ref.data.shape[0], : ref.data.shape[1]]
        new = SI(
            registered.data,
            mask=registered.mask,
            borders=False,
            smooth_psf=smooth_psf,
        )
        # new.data = registered
        # new.data.mask = registered.mask

    # make sure that the alignement has delivered arrays of size
    if new.data.data.shape != ref.data.data.shape:
        import ipdb

        ipdb.set_trace()

    t0 = time.time()
    mix_mask = np.ma.mask_or(new.data.mask, ref.data.mask)

    zps, meanmags = u.transparency([ref, new])
    ref.zp = zps[0]
    new.zp = zps[1]
    n_zp = new.zp
    r_zp = ref.zp

    a_ref, psf_ref = ref.get_variable_psf(inf_loss)
    a_new, psf_new = new.get_variable_psf(inf_loss)

    if fitted_psf:
        #  I already know that a_ref and a_new are None, both of them
        #  And each psf is a list, first element a render,
        #  second element a model

        p_r = psf_ref[1]
        p_n = psf_new[1]

        p_r.x_mean = ref.data.data.shape[0] / 2.0
        p_r.y_mean = ref.data.data.shape[1] / 2.0
        p_n.x_mean = new.data.data.shape[0] / 2.0
        p_n.y_mean = new.data.data.shape[1] / 2.0
        p_r.bounding_box = None
        p_n.bounding_box = None

        p_n = p_n.render(np.zeros(new.data.data.shape))
        p_r = p_r.render(np.zeros(ref.data.data.shape))

        dx_ref, dy_ref = center_of_mass(p_r)  # [0])
        dx_new, dy_new = center_of_mass(p_n)  # [0])
    else:
        p_r = psf_ref[0]
        p_n = psf_new[0]

        dx_ref, dy_ref = center_of_mass(p_r)  # [0])
        dx_new, dy_new = center_of_mass(p_n)  # [0])
        if dx_new < 0.0 or dy_new < 0.0:
            import ipdb

            ipdb.set_trace()

    # rad_ref_sq = dx_ref*dx_ref + dy_ref*dy_ref
    # rad_new_sq = dx_new*dx_new + dy_new*dy_new

    psf_ref_hat = _fftwn(p_r, s=ref.data.shape, norm="ortho")
    psf_new_hat = _fftwn(p_n, s=new.data.shape, norm="ortho")

    psf_ref_hat[np.where(psf_ref_hat.real == 0)] = eps
    psf_new_hat[np.where(psf_new_hat.real == 0)] = eps

    psf_ref_hat_conj = psf_ref_hat.conj()
    psf_new_hat_conj = psf_new_hat.conj()

    D_hat_r = fourier_shift(psf_new_hat * ref.interped_hat, (-dx_new, -dy_new))
    D_hat_n = fourier_shift(psf_ref_hat * new.interped_hat, (-dx_ref, -dy_ref))
    # D_hat_r = psf_new_hat * ref.interped_hat
    # D_hat_n = psf_ref_hat * new.interped_hat

    norm_b = ref.var ** 2 * psf_new_hat * psf_new_hat_conj
    norm_a = new.var ** 2 * psf_ref_hat * psf_ref_hat_conj

    new_back = sep.Background(new.interped).back()
    ref_back = sep.Background(ref.interped).back()
    gamma = new_back - ref_back
    b = n_zp / r_zp
    norm = np.sqrt(norm_a + norm_b * b ** 2)
    if beta:
        # start with beta=1
        if shift:

            def cost(vec):
                b, dx, dy = vec
                gammap = gamma / np.sqrt(new.var ** 2 + b ** 2 * ref.var ** 2)
                norm = np.sqrt(norm_a + norm_b * b ** 2)
                dhn = D_hat_n / norm
                dhr = D_hat_r / norm
                b_n = (
                    _ifftwn(dhn, norm="ortho")
                    - _ifftwn(fourier_shift(dhr, (dx, dy)), norm="ortho") * b
                    - np.roll(gammap, (int(round(dx)), int(round(dy))))
                )

                cost = b_n.real[100:-100, 100:-100]
                cost = np.sum(np.abs(cost / (cost.shape[0] * cost.shape[1])))

                return cost

            ti = time.time()
            vec0 = [b, 0.0, 0.0]
            bounds = ([0.1, -0.9, -0.9], [10.0, 0.9, 0.9])
            solv_beta = optimize.least_squares(
                cost,
                vec0,
                xtol=1e-5,
                jac="3-point",
                method="trf",
                bounds=bounds,
            )
            tf = time.time()

            if solv_beta.success:
                logger.info(("Found that beta = {}".format(solv_beta.x)))
                logger.info(("Took only {} awesome seconds".format(tf - ti)))
                logger.info(
                    ("The solution was with cost {}".format(solv_beta.cost))
                )
                b, dx, dy = solv_beta.x
            else:
                logger.info("Least squares could not find our beta  :(")
                logger.info("Beta is overriden to be the zp ratio again")
                b = n_zp / r_zp
                dx = 0.0
                dy = 0.0
        elif iterative:
            bi = b

            def F(b):
                gammap = gamma / np.sqrt(new.var ** 2 + b ** 2 * ref.var ** 2)
                norm = np.sqrt(norm_a + norm_b * b ** 2)
                b_n = (
                    _ifftwn(D_hat_n / norm, norm="ortho")
                    - gammap
                    - b * _ifftwn(D_hat_r / norm, norm="ortho")
                )
                # robust_stats = lambda b: sigma_clipped_stats(
                #    b_n(b).real[100:-100, 100:-100])

                return np.sum(np.abs(b_n.real))

            ti = time.time()
            solv_beta = optimize.minimize_scalar(
                F,
                method="bounded",
                bounds=[0.1, 10.0],
                options={"maxiter": 1000},
            )

            tf = time.time()
            if solv_beta.success:
                logger.info(("Found that beta = {}".format(solv_beta.x)))
                logger.info(("Took only {} awesome seconds".format(tf - tf)))
                b = solv_beta.x
            else:
                logger.info("Least squares could not find our beta  :(")
                logger.info("Beta is overriden to be the zp ratio again")
                b = n_zp / r_zp
            dx = dy = 0.0
        else:
            bi = b

            def F(b):
                gammap = gamma / np.sqrt(new.var ** 2 + b ** 2 * ref.var ** 2)
                norm = np.sqrt(norm_a + norm_b * b ** 2)
                b_n = (
                    _ifftwn(D_hat_n / norm, norm="ortho")
                    - gammap
                    - b * _ifftwn(D_hat_r / norm, norm="ortho")
                )

                return np.sum(np.abs(b_n.real))

            ti = time.time()
            solv_beta = optimize.least_squares(
                F, bi, ftol=1e-8, bounds=[0.1, 10.0], jac="2-point"
            )

            tf = time.time()
            if solv_beta.success:
                logger.info(("Found that beta = {}".format(solv_beta.x)))
                logger.info(("Took only {} awesome seconds".format(tf - tf)))
                logger.info(
                    ("The solution was with cost {}".format(solv_beta.cost))
                )
                b = solv_beta.x
            else:
                logger.info("Least squares could not find our beta  :(")
                logger.info("Beta is overriden to be the zp ratio again")
                b = n_zp / r_zp
            dx = dy = 0.0
    else:
        if shift:
            bi = n_zp / r_zp
            gammap = gamma / np.sqrt(new.var ** 2 + b ** 2 * ref.var ** 2)
            norm = np.sqrt(norm_a + norm_b * b ** 2)
            dhn = D_hat_n / norm
            dhr = D_hat_r / norm

            def cost(vec):
                dx, dy = vec
                b_n = (
                    _ifftwn(dhn, norm="ortho")
                    - _ifftwn(fourier_shift(dhr, (dx, dy)), norm="ortho") * b
                    - np.roll(gammap, (int(round(dx)), int(round(dy))))
                )
                cost = b_n.real[100:-100, 100:-100]
                cost = np.sum(np.abs(cost / (cost.shape[0] * cost.shape[1])))
                return cost

            ti = time.time()
            vec0 = [0.0, 0.0]
            bounds = ([-0.9, -0.9], [0.9, 0.9])
            solv_beta = optimize.least_squares(
                cost,
                vec0,
                xtol=1e-5,
                jac="3-point",
                method="trf",
                bounds=bounds,
            )
            tf = time.time()

            if solv_beta.success:
                logger.info(("Found that shift = {}".format(solv_beta.x)))
                logger.info(("Took only {} awesome seconds".format(tf - ti)))
                logger.info(
                    ("The solution was with cost {}".format(solv_beta.cost))
                )
                dx, dy = solv_beta.x
            else:
                logger.info("Least squares could not find our shift  :(")
                dx = 0.0
                dy = 0.0
        else:
            b = new.zp / ref.zp
            dx = 0.0
            dy = 0.0

    norm = norm_a + norm_b * b ** 2

    if dx == 0.0 and dy == 0.0:
        D_hat = (D_hat_n - b * D_hat_r) / np.sqrt(norm)
    else:
        D_hat = (D_hat_n - fourier_shift(b * D_hat_r, (dx, dy))) / np.sqrt(
            norm
        )

    D = _ifftwn(D_hat, norm="ortho")
    if np.any(np.isnan(D.real)):
        pass

    d_zp = b / np.sqrt(ref.var ** 2 * b ** 2 + new.var ** 2)
    P_hat = (psf_ref_hat * psf_new_hat * b) / (np.sqrt(norm) * d_zp)

    P = _ifftwn(P_hat, norm="ortho").real
    dx_p, dy_p = center_of_mass(P)

    S_hat = fourier_shift(d_zp * D_hat * P_hat.conj(), (dx_p, dy_p))

    kr = _ifftwn(
        new.zp * psf_ref_hat_conj * b * psf_new_hat * psf_new_hat_conj / norm,
        norm="ortho",
    )

    kn = _ifftwn(
        new.zp * psf_new_hat_conj * psf_ref_hat * psf_ref_hat_conj / norm,
        norm="ortho",
    )

    V_en = _ifftwn(
        _fftwn(new.data.filled(0) + 1.0, norm="ortho")
        * _fftwn(kn ** 2, s=new.data.shape),
        norm="ortho",
    )

    V_er = _ifftwn(
        _fftwn(ref.data.filled(0) + 1.0, norm="ortho")
        * _fftwn(kr ** 2, s=ref.data.shape),
        norm="ortho",
    )

    S_corr = _ifftwn(S_hat, norm="ortho") / np.sqrt(V_en + V_er)
    logger.info("S_corr sigma_clipped_stats ")
    logger.info(
        (
            "mean = {}, median = {}, std = {}\n".format(
                *sigma_clipped_stats(S_corr.real.flatten(), sigma=4.0)
            )
        )
    )
    logger.info(
        ("Subtraction performed in {} seconds\n\n".format(time.time() - t0))
    )

    # import ipdb; ipdb.set_trace()
    return D, P, S_corr.real, mix_mask<|MERGE_RESOLUTION|>--- conflicted
+++ resolved
@@ -65,14 +65,7 @@
     logger = logging.getLogger()
     if fitted_psf:
         from .single_image import SingleImageGaussPSF as SI
-
-<<<<<<< HEAD
-        print("Using single psf, gaussian modeled")
-=======
-            logger.info("using single psf, gaussian modeled")
-        except ImportError:
-            from .single_image import SingleImage as SI
->>>>>>> 1b076bf8
+        logger.info("Using single psf, gaussian modeled")
     else:
         from .single_image import SingleImage as SI
 
