#!/usr/bin/env python
# -*- coding: utf-8 -*-
#
#  propersubtract.py
#
#  Copyright 2016 Bruno S <bruno@oac.unc.edu.ar>
#
# This file is part of ProperImage (https://github.com/toros-astro/ProperImage)
# License: BSD-3-Clause
# Full Text: https://github.com/toros-astro/ProperImage/blob/master/LICENSE.txt
#

"""propersubtract module from ProperImage,
for coadding astronomical images.

Written by Bruno SANCHEZ

PhD of Astromoy - UNC
bruno@oac.unc.edu.ar

Instituto de Astronomia Teorica y Experimental (IATE) UNC
Cordoba - Argentina

Of 301
"""

import numpy as np
from scipy import optimize
import logging
from scipy.ndimage import center_of_mass
from scipy.ndimage.fourier import fourier_shift
from astropy.stats import sigma_clipped_stats
import astroalign as aa
import sep
import time
<<<<<<< HEAD

=======
>>>>>>> a59e3a0f
from . import utils as u

try:
    import pyfftw

    _fftwn = pyfftw.interfaces.numpy_fft.fftn  # noqa
    _ifftwn = pyfftw.interfaces.numpy_fft.ifftn  # noqa
except ImportError:
    _fftwn = np.fft.fft2
    _ifftwn = np.fft.ifft2

aa.PIXEL_TOL = 0.5
eps = np.finfo(np.float64).eps


def diff(
    ref,
    new,
    align=False,
    inf_loss=0.25,
    smooth_psf=False,
    beta=True,
    shift=True,
    iterative=False,
    fitted_psf=True,
):
    """Function that takes a list of SingleImage instances
    and performs a stacking using properimage R estimator
    """
    logger = logging.getLogger()
    if fitted_psf:
        from .single_image_psfs import SingleImageGaussPSF as SI

<<<<<<< HEAD
        print("using single psf, gaussian modeled")
=======
            logger.info("using single psf, gaussian modeled")
        except ImportError:
            from .single_image import SingleImage as SI
>>>>>>> a59e3a0f
    else:
        from .single_image import SingleImage as SI

    if not isinstance(ref, SI):
        if hasattr(ref, "data"):
            ref = SI(ref.data, smooth_psf=smooth_psf)
        else:
            ref = SI(ref, smooth_psf=smooth_psf)

    if not isinstance(new, SI):
        if hasattr(new, "data"):
            new = SI(new.data, smooth_psf=smooth_psf)
        else:
            new = SI(new, smooth_psf=smooth_psf)

    if align:
        registered = aa.register(new.data, ref.data)
        new._clean()
        registered = registered[: ref.data.shape[0], : ref.data.shape[1]]
        new = SI(
            registered.data,
            mask=registered.mask,
            borders=False,
            smooth_psf=smooth_psf,
        )
        # new.data = registered
        # new.data.mask = registered.mask

    # make sure that the alignement has delivered arrays of size
    if new.data.data.shape != ref.data.data.shape:
        import ipdb

        ipdb.set_trace()

    t0 = time.time()
    mix_mask = np.ma.mask_or(new.data.mask, ref.data.mask)

    zps, meanmags = u.transparency([ref, new])
    ref.zp = zps[0]
    new.zp = zps[1]
    n_zp = new.zp
    r_zp = ref.zp

    a_ref, psf_ref = ref.get_variable_psf(inf_loss)
    a_new, psf_new = new.get_variable_psf(inf_loss)

    if fitted_psf:
        #  I already know that a_ref and a_new are None, both of them
        #  And each psf is a list, first element a render,
        #  second element a model

        p_r = psf_ref[1]
        p_n = psf_new[1]

        p_r.x_mean = ref.data.data.shape[0] / 2.0
        p_r.y_mean = ref.data.data.shape[1] / 2.0
        p_n.x_mean = new.data.data.shape[0] / 2.0
        p_n.y_mean = new.data.data.shape[1] / 2.0
        p_r.bounding_box = None
        p_n.bounding_box = None

        p_n = p_n.render(np.zeros(new.data.data.shape))
        p_r = p_r.render(np.zeros(ref.data.data.shape))

        dx_ref, dy_ref = center_of_mass(p_r)  # [0])
        dx_new, dy_new = center_of_mass(p_n)  # [0])
    else:
        p_r = psf_ref[0]
        p_n = psf_new[0]

        dx_ref, dy_ref = center_of_mass(p_r)  # [0])
        dx_new, dy_new = center_of_mass(p_n)  # [0])
        if dx_new < 0.0 or dy_new < 0.0:
            import ipdb

            ipdb.set_trace()

    # rad_ref_sq = dx_ref*dx_ref + dy_ref*dy_ref
    # rad_new_sq = dx_new*dx_new + dy_new*dy_new

    psf_ref_hat = _fftwn(p_r, s=ref.data.shape, norm="ortho")
    psf_new_hat = _fftwn(p_n, s=new.data.shape, norm="ortho")

    psf_ref_hat[np.where(psf_ref_hat.real == 0)] = eps
    psf_new_hat[np.where(psf_new_hat.real == 0)] = eps

    psf_ref_hat_conj = psf_ref_hat.conj()
    psf_new_hat_conj = psf_new_hat.conj()

    D_hat_r = fourier_shift(psf_new_hat * ref.interped_hat, (-dx_new, -dy_new))
    D_hat_n = fourier_shift(psf_ref_hat * new.interped_hat, (-dx_ref, -dy_ref))
    # D_hat_r = psf_new_hat * ref.interped_hat
    # D_hat_n = psf_ref_hat * new.interped_hat

    norm_b = ref.var ** 2 * psf_new_hat * psf_new_hat_conj
    norm_a = new.var ** 2 * psf_ref_hat * psf_ref_hat_conj

    new_back = sep.Background(new.interped).back()
    ref_back = sep.Background(ref.interped).back()
    gamma = new_back - ref_back
    b = n_zp / r_zp
    norm = np.sqrt(norm_a + norm_b * b ** 2)
    if beta:
        # start with beta=1
        if shift:

            def cost(vec):
                b, dx, dy = vec
                gammap = gamma / np.sqrt(new.var ** 2 + b ** 2 * ref.var ** 2)
                norm = np.sqrt(norm_a + norm_b * b ** 2)
                dhn = D_hat_n / norm
                dhr = D_hat_r / norm
                b_n = (
                    _ifftwn(dhn, norm="ortho")
                    - _ifftwn(fourier_shift(dhr, (dx, dy)), norm="ortho") * b
                    - np.roll(gammap, (int(round(dx)), int(round(dy))))
                )

                cost = b_n.real[100:-100, 100:-100]
                cost = np.sum(np.abs(cost / (cost.shape[0] * cost.shape[1])))

                return cost

            ti = time.time()
            vec0 = [b, 0.0, 0.0]
            bounds = ([0.1, -0.9, -0.9], [10.0, 0.9, 0.9])
            solv_beta = optimize.least_squares(
                cost,
                vec0,
                xtol=1e-5,
                jac="3-point",
                method="trf",
                bounds=bounds,
            )
            tf = time.time()

            if solv_beta.success:
                logger.info(("Found that beta = {}".format(solv_beta.x)))
                logger.info(("Took only {} awesome seconds".format(tf - ti)))
                logger.info(
                    ("The solution was with cost {}".format(solv_beta.cost))
                )
                b, dx, dy = solv_beta.x
            else:
                logger.info("Least squares could not find our beta  :(")
                logger.info("Beta is overriden to be the zp ratio again")
                b = n_zp / r_zp
                dx = 0.0
                dy = 0.0
        elif iterative:
            bi = b

            def F(b):
                gammap = gamma / np.sqrt(new.var ** 2 + b ** 2 * ref.var ** 2)
                norm = np.sqrt(norm_a + norm_b * b ** 2)
                b_n = (
                    _ifftwn(D_hat_n / norm, norm="ortho")
                    - gammap
                    - b * _ifftwn(D_hat_r / norm, norm="ortho")
                )
                # robust_stats = lambda b: sigma_clipped_stats(
                #    b_n(b).real[100:-100, 100:-100])

                return np.sum(np.abs(b_n.real))

            ti = time.time()
            solv_beta = optimize.minimize_scalar(
                F,
                method="bounded",
                bounds=[0.1, 10.0],
                options={"maxiter": 1000},
            )

            tf = time.time()
            if solv_beta.success:
                logger.info(("Found that beta = {}".format(solv_beta.x)))
                logger.info(("Took only {} awesome seconds".format(tf - tf)))
                b = solv_beta.x
            else:
                logger.info("Least squares could not find our beta  :(")
                logger.info("Beta is overriden to be the zp ratio again")
                b = n_zp / r_zp
            dx = dy = 0.0
        else:
            bi = b

            def F(b):
                gammap = gamma / np.sqrt(new.var ** 2 + b ** 2 * ref.var ** 2)
                norm = np.sqrt(norm_a + norm_b * b ** 2)
                b_n = (
                    _ifftwn(D_hat_n / norm, norm="ortho")
                    - gammap
                    - b * _ifftwn(D_hat_r / norm, norm="ortho")
                )

                return np.sum(np.abs(b_n.real))

            ti = time.time()
            solv_beta = optimize.least_squares(
                F, bi, ftol=1e-8, bounds=[0.1, 10.0], jac="2-point"
            )

            tf = time.time()
            if solv_beta.success:
                logger.info(("Found that beta = {}".format(solv_beta.x)))
                logger.info(("Took only {} awesome seconds".format(tf - tf)))
                logger.info(
                    ("The solution was with cost {}".format(solv_beta.cost))
                )
                b = solv_beta.x
            else:
                logger.info("Least squares could not find our beta  :(")
                logger.info("Beta is overriden to be the zp ratio again")
                b = n_zp / r_zp
            dx = dy = 0.0
    else:
        if shift:
            bi = n_zp / r_zp
            gammap = gamma / np.sqrt(new.var ** 2 + b ** 2 * ref.var ** 2)
            norm = np.sqrt(norm_a + norm_b * b ** 2)
            dhn = D_hat_n / norm
            dhr = D_hat_r / norm

            def cost(vec):
                dx, dy = vec
                b_n = (
                    _ifftwn(dhn, norm="ortho")
                    - _ifftwn(fourier_shift(dhr, (dx, dy)), norm="ortho") * b
                    - np.roll(gammap, (int(round(dx)), int(round(dy))))
                )
                cost = b_n.real[100:-100, 100:-100]
                cost = np.sum(np.abs(cost / (cost.shape[0] * cost.shape[1])))
                return cost

            ti = time.time()
            vec0 = [0.0, 0.0]
            bounds = ([-0.9, -0.9], [0.9, 0.9])
            solv_beta = optimize.least_squares(
                cost,
                vec0,
                xtol=1e-5,
                jac="3-point",
                method="trf",
                bounds=bounds,
            )
            tf = time.time()

            if solv_beta.success:
                logger.info(("Found that shift = {}".format(solv_beta.x)))
                logger.info(("Took only {} awesome seconds".format(tf - ti)))
                logger.info(
                    ("The solution was with cost {}".format(solv_beta.cost))
                )
                dx, dy = solv_beta.x
            else:
                logger.info("Least squares could not find our shift  :(")
                dx = 0.0
                dy = 0.0
        else:
            b = new.zp / ref.zp
            dx = 0.0
            dy = 0.0

    norm = norm_a + norm_b * b ** 2

    if dx == 0.0 and dy == 0.0:
        D_hat = (D_hat_n - b * D_hat_r) / np.sqrt(norm)
    else:
        D_hat = (D_hat_n - fourier_shift(b * D_hat_r, (dx, dy))) / np.sqrt(
            norm
        )

    D = _ifftwn(D_hat, norm="ortho")
    if np.any(np.isnan(D.real)):
        pass

    d_zp = b / np.sqrt(ref.var ** 2 * b ** 2 + new.var ** 2)
    P_hat = (psf_ref_hat * psf_new_hat * b) / (np.sqrt(norm) * d_zp)

    P = _ifftwn(P_hat, norm="ortho").real
    dx_p, dy_p = center_of_mass(P)

    S_hat = fourier_shift(d_zp * D_hat * P_hat.conj(), (dx_p, dy_p))

    kr = _ifftwn(
        new.zp * psf_ref_hat_conj * b * psf_new_hat * psf_new_hat_conj / norm,
        norm="ortho",
    )

    kn = _ifftwn(
        new.zp * psf_new_hat_conj * psf_ref_hat * psf_ref_hat_conj / norm,
        norm="ortho",
    )

    V_en = _ifftwn(
        _fftwn(new.data.filled(0) + 1.0, norm="ortho")
        * _fftwn(kn ** 2, s=new.data.shape),
        norm="ortho",
    )

    V_er = _ifftwn(
        _fftwn(ref.data.filled(0) + 1.0, norm="ortho")
        * _fftwn(kr ** 2, s=ref.data.shape),
        norm="ortho",
    )

    S_corr = _ifftwn(S_hat, norm="ortho") / np.sqrt(V_en + V_er)
    logger.info("S_corr sigma_clipped_stats ")
    logger.info(
        (
            "mean = {}, median = {}, std = {}\n".format(
                *sigma_clipped_stats(S_corr.real.flatten(), sigma=4.0)
            )
        )
    )
    logger.info(
        ("Subtraction performed in {} seconds\n\n".format(time.time() - t0))
    )

    # import ipdb; ipdb.set_trace()
    return D, P, S_corr.real, mix_mask<|MERGE_RESOLUTION|>--- conflicted
+++ resolved
@@ -33,10 +33,6 @@
 import astroalign as aa
 import sep
 import time
-<<<<<<< HEAD
-
-=======
->>>>>>> a59e3a0f
 from . import utils as u
 
 try:
@@ -68,29 +64,32 @@
     """
     logger = logging.getLogger()
     if fitted_psf:
-        from .single_image_psfs import SingleImageGaussPSF as SI
-
-<<<<<<< HEAD
-        print("using single psf, gaussian modeled")
-=======
+        try:
+            from .single_image_psfs import SingleImageGaussPSF as SI
+
             logger.info("using single psf, gaussian modeled")
         except ImportError:
             from .single_image import SingleImage as SI
->>>>>>> a59e3a0f
     else:
         from .single_image import SingleImage as SI
 
     if not isinstance(ref, SI):
-        if hasattr(ref, "data"):
-            ref = SI(ref.data, smooth_psf=smooth_psf)
-        else:
+        try:
             ref = SI(ref, smooth_psf=smooth_psf)
+        except:  # noqa
+            try:
+                ref = SI(ref.data, smooth_psf=smooth_psf)
+            except:  # noqa
+                raise
 
     if not isinstance(new, SI):
-        if hasattr(new, "data"):
-            new = SI(new.data, smooth_psf=smooth_psf)
-        else:
+        try:
             new = SI(new, smooth_psf=smooth_psf)
+        except:  # noqa
+            try:
+                new = SI(new.data, smooth_psf=smooth_psf)
+            except:  # noqa
+                raise
 
     if align:
         registered = aa.register(new.data, ref.data)
