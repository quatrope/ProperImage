# Tox (http://tox.testrun.org/) is a tool for running tests
# in multiple virtualenvs. This configuration file will run the
# test suite on all supported python versions. To use it, "pip install tox"
# and then run "tox" from this directory.

[tox]
envlist = py27, py36, style, coverage

[testenv]
usedevelop = True
commands =
    python -m properimage.tests.run {posargs}


[testenv:style]
basepython = python
skip_install = True
usedevelop = False
deps = flake8
commands =
    flake8 properimage


[testenv:coverage]
usedevelop = True
deps =
    astroalign
    astropy
    coverage
commands =
    coverage erase
<<<<<<< HEAD
    - coverage run --source=properimage -m properimage.tests.run -v
=======
    - coverage run --source=properimage --omit setup.py,test/* properimage/tests/test_single_image.py
    - coverage run --source=properimage --omit setup.py,test/* properimage/tests/test_simtools.py
#    - coverage run --source=properimage --omit setup.py,test/* properimage/tests/test_plot.py
>>>>>>> ffd8bacb
    coverage report --fail-under=90 -m<|MERGE_RESOLUTION|>--- conflicted
+++ resolved
@@ -20,20 +20,11 @@
 commands =
     flake8 properimage
 
-
 [testenv:coverage]
 usedevelop = True
 deps =
-    astroalign
-    astropy
     coverage
 commands =
     coverage erase
-<<<<<<< HEAD
     - coverage run --source=properimage -m properimage.tests.run -v
-=======
-    - coverage run --source=properimage --omit setup.py,test/* properimage/tests/test_single_image.py
-    - coverage run --source=properimage --omit setup.py,test/* properimage/tests/test_simtools.py
-#    - coverage run --source=properimage --omit setup.py,test/* properimage/tests/test_plot.py
->>>>>>> ffd8bacb
     coverage report --fail-under=90 -m